--- conflicted
+++ resolved
@@ -10,10 +10,7 @@
 
 func checkAminoJSON(t *testing.T, src, dst interface{}, isNil bool) {
 	t.Helper()
-<<<<<<< HEAD
-=======
 
->>>>>>> 4f445ed9
 	// Marshal to JSON bytes.
 	js, err := cdc.MarshalJSON(src)
 	require.Nil(t, err, "%+v", err)
