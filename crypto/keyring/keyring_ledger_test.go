--- conflicted
+++ resolved
@@ -5,23 +5,18 @@
 
 import (
 	"bytes"
-	"errors"
 	"testing"
 
-<<<<<<< HEAD
-=======
 	"github.com/cockroachdb/errors"
->>>>>>> 4f445ed9
 	"github.com/stretchr/testify/assert"
 	"github.com/stretchr/testify/require"
-
-	apisigning "cosmossdk.io/api/cosmos/tx/signing/v1beta1"
 
 	"github.com/cosmos/cosmos-sdk/crypto/hd"
 	"github.com/cosmos/cosmos-sdk/crypto/keys/secp256k1"
 	"github.com/cosmos/cosmos-sdk/crypto/ledger"
 	cryptotypes "github.com/cosmos/cosmos-sdk/crypto/types"
 	"github.com/cosmos/cosmos-sdk/types"
+	"github.com/cosmos/cosmos-sdk/types/tx/signing"
 )
 
 func TestInMemoryCreateLedger(t *testing.T) {
@@ -76,10 +71,10 @@
 	require.Equal(t, "key", k.Name)
 
 	d1 := []byte("my first message")
-	s1, pub1, err := kb.Sign("key", d1, apisigning.SignMode_SIGN_MODE_LEGACY_AMINO_JSON)
-	require.NoError(t, err)
-
-	s2, pub2, err := SignWithLedger(k, d1, apisigning.SignMode_SIGN_MODE_LEGACY_AMINO_JSON)
+	s1, pub1, err := kb.Sign("key", d1, signing.SignMode_SIGN_MODE_LEGACY_AMINO_JSON)
+	require.NoError(t, err)
+
+	s2, pub2, err := SignWithLedger(k, d1, signing.SignMode_SIGN_MODE_LEGACY_AMINO_JSON)
 	require.NoError(t, err)
 
 	require.True(t, pub1.Equals(pub2))
@@ -96,7 +91,7 @@
 
 	k, _, err = kb.NewMnemonic("test", English, types.FullFundraiserPath, DefaultBIP39Passphrase, hd.Secp256k1)
 	require.NoError(t, err)
-	_, _, err = SignWithLedger(k, d1, apisigning.SignMode_SIGN_MODE_LEGACY_AMINO_JSON)
+	_, _, err = SignWithLedger(k, d1, signing.SignMode_SIGN_MODE_LEGACY_AMINO_JSON)
 	require.Error(t, err)
 	require.Equal(t, "not a ledger object", err.Error())
 }
@@ -194,11 +189,7 @@
 
 	for _, tc := range testCases {
 		t.Run(tc.name, func(t *testing.T) {
-<<<<<<< HEAD
-			sig, pub, err := SignWithLedger(tc.record, tc.msg, apisigning.SignMode_SIGN_MODE_LEGACY_AMINO_JSON)
-=======
 			sig, pub, err := SignWithLedger(tc.record, tc.msg, signing.SignMode_SIGN_MODE_LEGACY_AMINO_JSON)
->>>>>>> 4f445ed9
 			assert.Equal(t, tc.wantSig, sig)
 			assert.Equal(t, tc.wantPub, pub)
 			if tc.wantErr {
