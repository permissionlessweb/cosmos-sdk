--- conflicted
+++ resolved
@@ -4,10 +4,10 @@
 	"fmt"
 	"testing"
 
+	dbm "github.com/cosmos/cosmos-db"
 	"github.com/stretchr/testify/require"
 	"gotest.tools/v3/assert"
 
-	coretesting "cosmossdk.io/core/testing"
 	"cosmossdk.io/log"
 	"cosmossdk.io/store/metrics"
 	"cosmossdk.io/store/rootmulti"
@@ -16,17 +16,13 @@
 	"github.com/cosmos/cosmos-sdk/codec"
 	"github.com/cosmos/cosmos-sdk/types/kv"
 	"github.com/cosmos/cosmos-sdk/types/simulation"
-)
-
-const (
-	authStoreKey           = "acc"
-	GlobalAccountNumberKey = 0x1
+	authtypes "github.com/cosmos/cosmos-sdk/x/auth/types"
 )
 
 func TestGetSimulationLog(t *testing.T) {
 	legacyAmino := codec.NewLegacyAmino()
 	decoders := make(simulation.StoreDecoderRegistry)
-	decoders[authStoreKey] = func(kvAs, kvBs kv.Pair) string { return "10" }
+	decoders[authtypes.StoreKey] = func(kvAs, kvBs kv.Pair) string { return "10" }
 
 	tests := []struct {
 		store       string
@@ -39,8 +35,8 @@
 			"",
 		},
 		{
-			authStoreKey,
-			[]kv.Pair{{Key: []byte{GlobalAccountNumberKey}, Value: legacyAmino.MustMarshal(uint64(10))}},
+			authtypes.StoreKey,
+			[]kv.Pair{{Key: authtypes.GlobalAccountNumberKey, Value: legacyAmino.MustMarshal(uint64(10))}},
 			"10",
 		},
 		{
@@ -114,24 +110,14 @@
 
 func initTestStores(t *testing.T) (storetypes.KVStore, storetypes.KVStore) {
 	t.Helper()
-<<<<<<< HEAD
-	db := coretesting.NewMemDB()
-=======
 
 	db := dbm.NewMemDB()
->>>>>>> 4f445ed9
 	ms := rootmulti.NewStore(db, log.NewNopLogger(), metrics.NewNoOpMetrics())
 
 	key1 := storetypes.NewKVStoreKey("store1")
 	key2 := storetypes.NewKVStoreKey("store2")
 	require.NotPanics(t, func() { ms.MountStoreWithDB(key1, storetypes.StoreTypeIAVL, db) })
 	require.NotPanics(t, func() { ms.MountStoreWithDB(key2, storetypes.StoreTypeIAVL, db) })
-<<<<<<< HEAD
-	require.NotPanics(t, func() {
-		_ = ms.LoadLatestVersion()
-	})
-=======
 	require.NotPanics(t, func() { _ = ms.LoadLatestVersion() })
->>>>>>> 4f445ed9
 	return ms.GetKVStore(key1), ms.GetKVStore(key2)
 }