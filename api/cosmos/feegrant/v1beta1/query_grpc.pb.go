--- conflicted
+++ resolved
@@ -32,11 +32,7 @@
 //
 // Query defines the gRPC querier service.
 type QueryClient interface {
-<<<<<<< HEAD
-	// Allowance returns granted allowance to the grantee by the granter.
-=======
 	// Allowance returns granted allwance to the grantee by the granter.
->>>>>>> 4f445ed9
 	Allowance(ctx context.Context, in *QueryAllowanceRequest, opts ...grpc.CallOption) (*QueryAllowanceResponse, error)
 	// Allowances returns all the grants for the given grantee address.
 	Allowances(ctx context.Context, in *QueryAllowancesRequest, opts ...grpc.CallOption) (*QueryAllowancesResponse, error)
@@ -88,11 +84,7 @@
 //
 // Query defines the gRPC querier service.
 type QueryServer interface {
-<<<<<<< HEAD
-	// Allowance returns granted allowance to the grantee by the granter.
-=======
 	// Allowance returns granted allwance to the grantee by the granter.
->>>>>>> 4f445ed9
 	Allowance(context.Context, *QueryAllowanceRequest) (*QueryAllowanceResponse, error)
 	// Allowances returns all the grants for the given grantee address.
 	Allowances(context.Context, *QueryAllowancesRequest) (*QueryAllowancesResponse, error)
