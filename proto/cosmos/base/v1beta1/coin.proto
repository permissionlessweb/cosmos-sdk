--- conflicted
+++ resolved
@@ -43,11 +43,6 @@
 // IntProto defines a Protobuf wrapper around an Int object.
 // Deprecated: Prefer to use math.Int directly. It supports binary Marshal and Unmarshal.
 message IntProto {
-<<<<<<< HEAD
-  option deprecated = true;
-
-=======
->>>>>>> 4f445ed9
   string int = 1 [
     (cosmos_proto.scalar)  = "cosmos.Int",
     (gogoproto.customtype) = "cosmossdk.io/math.Int",
@@ -58,11 +53,6 @@
 // DecProto defines a Protobuf wrapper around a Dec object.
 // Deprecated: Prefer to use math.LegacyDec directly. It supports binary Marshal and Unmarshal.
 message DecProto {
-<<<<<<< HEAD
-  option deprecated = true;
-
-=======
->>>>>>> 4f445ed9
   string dec = 1 [
     (cosmos_proto.scalar)  = "cosmos.Dec",
     (gogoproto.customtype) = "cosmossdk.io/math.LegacyDec",
