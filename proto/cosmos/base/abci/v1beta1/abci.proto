syntax = "proto3";
package cosmos.base.abci.v1beta1;

import "gogoproto/gogo.proto";
import "cometbft/abci/v1/types.proto";
import "cometbft/types/v1/block.proto";
import "google/protobuf/any.proto";
import "cosmos_proto/cosmos.proto";

option go_package                       = "github.com/cosmos/cosmos-sdk/types";
option (gogoproto.goproto_stringer_all) = false;

// TxResponse defines a structure containing relevant tx data and metadata. The
// tags are stringified and the log is JSON decoded.
message TxResponse {
  option (gogoproto.goproto_getters) = false;
  // The block height
  int64 height = 1;
  // The transaction hash.
  string txhash = 2 [(gogoproto.customname) = "TxHash"];
  // Namespace for the Code
  string codespace = 3;
  // Response code.
  uint32 code = 4;
  // Result bytes, if any.
  string data = 5;
  // The output of the application's logger (raw string). May be
  // non-deterministic.
  string raw_log = 6;
  // The output of the application's logger (typed). May be non-deterministic.
  repeated ABCIMessageLog logs = 7 [(gogoproto.castrepeated) = "ABCIMessageLogs", (gogoproto.nullable) = false];
  // Additional information. May be non-deterministic.
  string info = 8;
  // Amount of gas requested for transaction.
  int64 gas_wanted = 9;
  // Amount of gas consumed by transaction.
  int64 gas_used = 10;
  // The request transaction bytes.
  google.protobuf.Any tx = 11;
  // Time of the previous block. For heights > 1, it's the weighted median of
  // the timestamps of the valid votes in the block.LastCommit. For height == 1,
  // it's genesis time.
  string timestamp = 12;
  // Events defines all the events emitted by processing a transaction. Note,
  // these events include those emitted by processing all the messages and those
  // emitted from the ante. Whereas Logs contains the events, with
  // additional metadata, emitted only by processing the messages.
<<<<<<< HEAD
  repeated cometbft.abci.v1.Event events = 13
=======
  repeated tendermint.abci.Event events = 13
>>>>>>> 4f445ed9
      [(gogoproto.nullable) = false, (cosmos_proto.field_added_in) = "cosmos-sdk 0.45"];
}

// ABCIMessageLog defines a structure containing an indexed tx ABCI message log.
message ABCIMessageLog {
  option (gogoproto.stringer) = true;

  uint32 msg_index = 1 [(gogoproto.jsontag) = "msg_index"];
  string log       = 2;

  // Events contains a slice of Event objects that were emitted during some
  // execution.
  repeated StringEvent events = 3 [(gogoproto.castrepeated) = "StringEvents", (gogoproto.nullable) = false];
}

// StringEvent defines en Event object wrapper where all the attributes
// contain key/value pairs that are strings instead of raw bytes.
message StringEvent {
  option (gogoproto.stringer) = true;

  string             type       = 1;
  repeated Attribute attributes = 2 [(gogoproto.nullable) = false];
}

// Attribute defines an attribute wrapper where the key and value are
// strings instead of raw bytes.
message Attribute {
  string key   = 1;
  string value = 2;
}

// GasInfo defines tx execution gas context.
message GasInfo {
  // GasWanted is the maximum units of work we allow this tx to perform.
  uint64 gas_wanted = 1;

  // GasUsed is the amount of gas actually consumed.
  uint64 gas_used = 2;
}

// Result is the union of ResponseFormat and ResponseCheckTx.
message Result {
  option (gogoproto.goproto_getters) = false;

  // Data is any data returned from message or handler execution. It MUST be
  // length prefixed in order to separate data from multiple message executions.
  // Deprecated. This field is still populated, but prefer msg_response instead
  // because it also contains the Msg response typeURL.
  bytes data = 1 [deprecated = true];

  // Log contains the log information from message or handler execution.
  string log = 2;

  // Events contains a slice of Event objects that were emitted during message
  // or handler execution.
  repeated cometbft.abci.v1.Event events = 3 [(gogoproto.nullable) = false];

  // msg_responses contains the Msg handler responses type packed in Anys.
  repeated google.protobuf.Any msg_responses = 4 [(cosmos_proto.field_added_in) = "cosmos-sdk 0.46"];
}

// SimulationResponse defines the response generated when a transaction is
// successfully simulated.
message SimulationResponse {
  GasInfo gas_info = 1 [(gogoproto.embed) = true, (gogoproto.nullable) = false];
  Result  result   = 2;
}

// MsgData defines the data returned in a Result object during message
// execution.
message MsgData {
  option deprecated           = true;
  option (gogoproto.stringer) = true;

  string msg_type = 1;
  bytes  data     = 2;
}

// TxMsgData defines a list of MsgData. A transaction will have a MsgData object
// for each message.
message TxMsgData {
  option (gogoproto.stringer) = true;

  // data field is deprecated and not populated.
  repeated MsgData data = 1 [deprecated = true];

  // msg_responses contains the Msg handler responses packed into Anys.
  repeated google.protobuf.Any msg_responses = 2 [(cosmos_proto.field_added_in) = "cosmos-sdk 0.46"];
}

// SearchTxsResult defines a structure for querying txs pageable
message SearchTxsResult {
  option (gogoproto.stringer) = true;

  // Count of all txs
  uint64 total_count = 1;
  // Count of txs in current page
  uint64 count = 2;
  // Index of current page, start from 1
  uint64 page_number = 3;
  // Count of total pages
  uint64 page_total = 4;
  // Max count txs per page
  uint64 limit = 5;
  // List of txs in current page
  repeated TxResponse txs = 6;
}

// SearchBlocksResult defines a structure for querying blocks pageable
message SearchBlocksResult {
  option (gogoproto.stringer) = true;

  // Count of all blocks
  int64 total_count = 1;
  // Count of blocks in current page
  int64 count = 2;
  // Index of current page, start from 1
  int64 page_number = 3;
  // Count of total pages
  int64 page_total = 4;
  // Max count blocks per page
  int64 limit = 5;
  // List of blocks in current page
  repeated cometbft.types.v1.Block blocks = 6;
}<|MERGE_RESOLUTION|>--- conflicted
+++ resolved
@@ -2,8 +2,8 @@
 package cosmos.base.abci.v1beta1;
 
 import "gogoproto/gogo.proto";
-import "cometbft/abci/v1/types.proto";
-import "cometbft/types/v1/block.proto";
+import "tendermint/abci/types.proto";
+import "tendermint/types/block.proto";
 import "google/protobuf/any.proto";
 import "cosmos_proto/cosmos.proto";
 
@@ -45,11 +45,7 @@
   // these events include those emitted by processing all the messages and those
   // emitted from the ante. Whereas Logs contains the events, with
   // additional metadata, emitted only by processing the messages.
-<<<<<<< HEAD
-  repeated cometbft.abci.v1.Event events = 13
-=======
   repeated tendermint.abci.Event events = 13
->>>>>>> 4f445ed9
       [(gogoproto.nullable) = false, (cosmos_proto.field_added_in) = "cosmos-sdk 0.45"];
 }
 
@@ -105,7 +101,7 @@
 
   // Events contains a slice of Event objects that were emitted during message
   // or handler execution.
-  repeated cometbft.abci.v1.Event events = 3 [(gogoproto.nullable) = false];
+  repeated tendermint.abci.Event events = 3 [(gogoproto.nullable) = false];
 
   // msg_responses contains the Msg handler responses type packed in Anys.
   repeated google.protobuf.Any msg_responses = 4 [(cosmos_proto.field_added_in) = "cosmos-sdk 0.46"];
@@ -173,5 +169,5 @@
   // Max count blocks per page
   int64 limit = 5;
   // List of blocks in current page
-  repeated cometbft.types.v1.Block blocks = 6;
+  repeated tendermint.types.Block blocks = 6;
 }