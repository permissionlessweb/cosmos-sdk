--- conflicted
+++ resolved
@@ -1,17 +1,16 @@
 syntax = "proto3";
 package cosmos.base.tendermint.v1beta1;
 
-import "amino/amino.proto";
-import "cometbft/crypto/v1/proof.proto";
-import "cometbft/p2p/v1/types.proto";
-import "cometbft/types/v1/block.proto";
-import "cometbft/types/v1/types.proto";
+import "gogoproto/gogo.proto";
+import "google/protobuf/any.proto";
+import "google/api/annotations.proto";
+import "tendermint/p2p/types.proto";
+import "tendermint/types/types.proto";
 import "cosmos/base/query/v1beta1/pagination.proto";
 import "cosmos/base/tendermint/v1beta1/types.proto";
 import "cosmos_proto/cosmos.proto";
-import "gogoproto/gogo.proto";
-import "google/api/annotations.proto";
-import "google/protobuf/any.proto";
+import "tendermint/types/block.proto";
+import "amino/amino.proto";
 
 option go_package = "github.com/cosmos/cosmos-sdk/client/grpc/cmtservice";
 
@@ -51,21 +50,15 @@
   // application, bypassing Tendermint completely. The ABCI query must contain
   // a valid and supported path, including app, custom, p2p, and store.
   rpc ABCIQuery(ABCIQueryRequest) returns (ABCIQueryResponse) {
-<<<<<<< HEAD
-    option (google.api.http).get          = "/cosmos/base/tendermint/v1beta1/abci_query";
-    option (cosmos_proto.method_added_in) = "cosmos-sdk 0.46";
-=======
     option (cosmos_proto.method_added_in) = "cosmos-sdk 0.46";
     option (google.api.http).get          = "/cosmos/base/tendermint/v1beta1/abci_query";
->>>>>>> 4f445ed9
   }
 }
 
 // GetValidatorSetByHeightRequest is the request type for the Query/GetValidatorSetByHeight RPC method.
 message GetValidatorSetByHeightRequest {
   int64 height = 1;
-  // pagination defines an pagination for the request. offset and limit are used for pagination, next_key is not
-  // supported for this query.
+  // pagination defines an pagination for the request.
   cosmos.base.query.v1beta1.PageRequest pagination = 2;
 }
 
@@ -73,8 +66,7 @@
 message GetValidatorSetByHeightResponse {
   int64              block_height = 1;
   repeated Validator validators   = 2;
-  // pagination defines an pagination for the response. offset and limit are used for pagination, next_key is not
-  // supported for this query.
+  // pagination defines an pagination for the response.
   cosmos.base.query.v1beta1.PageResponse pagination = 3;
 }
 
@@ -88,8 +80,7 @@
 message GetLatestValidatorSetResponse {
   int64              block_height = 1;
   repeated Validator validators   = 2;
-  // pagination defines an pagination for the response. offset and limit are used for pagination, next_key is not
-  // supported for this query.
+  // pagination defines an pagination for the response.
   cosmos.base.query.v1beta1.PageResponse pagination = 3;
 }
 
@@ -108,10 +99,10 @@
 
 // GetBlockByHeightResponse is the response type for the Query/GetBlockByHeight RPC method.
 message GetBlockByHeightResponse {
-  .cometbft.types.v1.BlockID block_id = 1;
+  .tendermint.types.BlockID block_id = 1;
 
   // Deprecated: please use `sdk_block` instead
-  .cometbft.types.v1.Block block = 2 [deprecated = true];
+  .tendermint.types.Block block = 2;
 
   Block sdk_block = 3 [(cosmos_proto.field_added_in) = "cosmos-sdk 0.47"];
 }
@@ -121,10 +112,10 @@
 
 // GetLatestBlockResponse is the response type for the Query/GetLatestBlock RPC method.
 message GetLatestBlockResponse {
-  .cometbft.types.v1.BlockID block_id = 1;
+  .tendermint.types.BlockID block_id = 1;
 
   // Deprecated: please use `sdk_block` instead
-  .cometbft.types.v1.Block block = 2;
+  .tendermint.types.Block block = 2;
 
   Block sdk_block = 3 [(cosmos_proto.field_added_in) = "cosmos-sdk 0.47"];
 }
@@ -142,25 +133,12 @@
 
 // GetNodeInfoResponse is the response type for the Query/GetNodeInfo RPC method.
 message GetNodeInfoResponse {
-  .cometbft.p2p.v1.DefaultNodeInfo default_node_info   = 1;
-  VersionInfo                      application_version = 2;
+  .tendermint.p2p.DefaultNodeInfo default_node_info   = 1;
+  VersionInfo                     application_version = 2;
 }
 
 // VersionInfo is the type for the GetNodeInfoResponse message.
 message VersionInfo {
-<<<<<<< HEAD
-  string          name                 = 1;
-  string          app_name             = 2;
-  string          version              = 3;
-  string          git_commit           = 4;
-  string          build_tags           = 5;
-  string          go_version           = 6;
-  repeated Module build_deps           = 7;
-  string          cosmos_sdk_version   = 8 [(cosmos_proto.field_added_in) = "cosmos-sdk 0.43"];
-  string          comet_server_version = 9 [(cosmos_proto.field_added_in) = "cosmos-sdk 0.52"];
-  string          runtime_version      = 10 [(cosmos_proto.field_added_in) = "cosmos-sdk 0.52"];
-  string          stf_version          = 11 [(cosmos_proto.field_added_in) = "cosmos-sdk 0.52"];
-=======
   string          name               = 1;
   string          app_name           = 2;
   string          version            = 3;
@@ -169,7 +147,6 @@
   string          go_version         = 6;
   repeated Module build_deps         = 7;
   string          cosmos_sdk_version = 8 [(cosmos_proto.field_added_in) = "cosmos-sdk 0.43"];
->>>>>>> 4f445ed9
 }
 
 // Module is the type for VersionInfo
@@ -196,18 +173,16 @@
 // Tendermint.
 message ABCIQueryResponse {
   uint32 code = 1;
-  // Deprecated: use "value" instead
+  // DEPRECATED: use "value" instead
   reserved 2;
-  string log   = 3; // nondeterministic
-  string info  = 4; // nondeterministic
-  int64  index = 5;
-  bytes  key   = 6;
-  bytes  value = 7;
-  // deprecated in favor of comet proof type
-  reserved 8;
-  int64                        height    = 9;
-  string                       codespace = 10;
-  .cometbft.crypto.v1.ProofOps proof_ops = 11;
+  string   log       = 3; // nondeterministic
+  string   info      = 4; // nondeterministic
+  int64    index     = 5;
+  bytes    key       = 6;
+  bytes    value     = 7;
+  ProofOps proof_ops = 8;
+  int64    height    = 9;
+  string   codespace = 10;
 }
 
 // ProofOp defines an operation used for calculating Merkle root. The data could
@@ -216,16 +191,14 @@
 //
 // Note: This type is a duplicate of the ProofOp proto type defined in Tendermint.
 message ProofOp {
-  option deprecated = true;
-  string type       = 1;
-  bytes  key        = 2;
-  bytes  data       = 3;
+  string type = 1;
+  bytes  key  = 2;
+  bytes  data = 3;
 }
 
 // ProofOps is Merkle proof defined by the list of ProofOps.
 //
 // Note: This type is a duplicate of the ProofOps proto type defined in Tendermint.
 message ProofOps {
-  option           deprecated = true;
-  repeated ProofOp ops        = 1 [(gogoproto.nullable) = false, (amino.dont_omitempty) = true];
+  repeated ProofOp ops = 1 [(gogoproto.nullable) = false, (amino.dont_omitempty) = true];
 }