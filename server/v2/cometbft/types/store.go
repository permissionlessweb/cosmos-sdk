--- conflicted
+++ resolved
@@ -2,10 +2,7 @@
 
 import (
 	"cosmossdk.io/core/store"
-<<<<<<< HEAD
 	storev2 "cosmossdk.io/store/v2"
-=======
->>>>>>> 632a89aa
 	"cosmossdk.io/store/v2/proof"
 	ics23 "github.com/cosmos/ics23/go"
 )
@@ -20,7 +17,7 @@
 
 	// StateCommit commits the provided changeset and returns
 	// the new state root of the state.
-	Commit(changes *storev2.Changeset) (store.Hash, error)
+	Commit(changes *store.Changeset) (store.Hash, error)
 
 	// Query is a key/value query directly to the underlying database. This skips the appmanager
 	Query(storeKey string, version uint64, key []byte, prove bool) (storev2.QueryResult, error)
