module cosmossdk.io/server/v2/stf

go 1.21

replace cosmossdk.io/core => ../../../core

require (
	cosmossdk.io/core v0.11.0
	github.com/cosmos/gogoproto v1.5.0
	github.com/stretchr/testify v1.9.0
	github.com/tidwall/btree v1.7.0
	golang.org/x/exp v0.0.0-20231006140011-7918f672742d
)

require (
	github.com/davecgh/go-spew v1.1.2-0.20180830191138-d8f796af33cc // indirect
	github.com/google/go-cmp v0.6.0 // indirect
<<<<<<< HEAD
	github.com/kr/text v0.2.0 // indirect
	github.com/pmezard/go-difflib v1.0.1-0.20181226105442-5d4384ee4fb2 // indirect
=======
	github.com/kr/text v0.1.0 // indirect
	github.com/pmezard/go-difflib v1.0.0 // indirect
	google.golang.org/protobuf v1.34.2 // indirect
>>>>>>> 159584ad
	gopkg.in/yaml.v3 v3.0.1 // indirect
)<|MERGE_RESOLUTION|>--- conflicted
+++ resolved
@@ -15,13 +15,8 @@
 require (
 	github.com/davecgh/go-spew v1.1.2-0.20180830191138-d8f796af33cc // indirect
 	github.com/google/go-cmp v0.6.0 // indirect
-<<<<<<< HEAD
-	github.com/kr/text v0.2.0 // indirect
-	github.com/pmezard/go-difflib v1.0.1-0.20181226105442-5d4384ee4fb2 // indirect
-=======
 	github.com/kr/text v0.1.0 // indirect
 	github.com/pmezard/go-difflib v1.0.0 // indirect
 	google.golang.org/protobuf v1.34.2 // indirect
->>>>>>> 159584ad
 	gopkg.in/yaml.v3 v3.0.1 // indirect
 )