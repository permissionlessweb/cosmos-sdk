package stf

import (
	"context"
	"errors"
	"fmt"

	appmanager "cosmossdk.io/core/app"
	appmodulev2 "cosmossdk.io/core/appmodule/v2"
	corecontext "cosmossdk.io/core/context"
	"cosmossdk.io/core/event"
	"cosmossdk.io/core/gas"
	"cosmossdk.io/core/header"
	"cosmossdk.io/core/log"
	"cosmossdk.io/core/store"
	"cosmossdk.io/core/transaction"
	stfgas "cosmossdk.io/server/v2/stf/gas"
	"cosmossdk.io/server/v2/stf/internal"
)

// Identity defines STF's bytes identity and it's used by STF to store things in its own state.
var Identity = []byte("stf")

// STF is a struct that manages the state transition component of the app.
type STF[T transaction.Tx] struct {
	logger      log.Logger
	handleMsg   func(ctx context.Context, msg transaction.Msg) (transaction.Msg, error)
	handleQuery func(ctx context.Context, req transaction.Msg) (transaction.Msg, error)

	doPreBlock        func(ctx context.Context, txs []T) error
	doBeginBlock      func(ctx context.Context) error
	doEndBlock        func(ctx context.Context) error
	doValidatorUpdate func(ctx context.Context) ([]appmodulev2.ValidatorUpdate, error)

	doTxValidation func(ctx context.Context, tx T) error
	postTxExec     func(ctx context.Context, tx T, success bool) error

	branchFn            branchFn // branchFn is a function that given a readonly state it returns a writable version of it.
	makeGasMeter        makeGasMeterFn
	makeGasMeteredState makeGasMeteredStateFn
}

// NewSTF returns a new STF instance.
func NewSTF[T transaction.Tx](
	handleMsg func(ctx context.Context, msg transaction.Msg) (transaction.Msg, error),
	handleQuery func(ctx context.Context, req transaction.Msg) (transaction.Msg, error),
	doPreBlock func(ctx context.Context, txs []T) error,
	doBeginBlock func(ctx context.Context) error,
	doEndBlock func(ctx context.Context) error,
	doTxValidation func(ctx context.Context, tx T) error,
	doValidatorUpdate func(ctx context.Context) ([]appmodulev2.ValidatorUpdate, error),
	postTxExec func(ctx context.Context, tx T, success bool) error,
	branch func(store store.ReaderMap) store.WriterMap,
) *STF[T] {
	return &STF[T]{
		handleMsg:           handleMsg,
		handleQuery:         handleQuery,
		doPreBlock:          doPreBlock,
		doBeginBlock:        doBeginBlock,
		doEndBlock:          doEndBlock,
		doTxValidation:      doTxValidation,
		doValidatorUpdate:   doValidatorUpdate,
		postTxExec:          postTxExec, // TODO
		branchFn:            branch,
		makeGasMeter:        stfgas.DefaultGasMeter,
		makeGasMeteredState: stfgas.DefaultWrapWithGasMeter,
	}
}

// DeliverBlock is our state transition function.
// It takes a read only view of the state to apply the block to,
// executes the block and returns the block results and the new state.
func (s STF[T]) DeliverBlock(
	ctx context.Context,
	block *appmanager.BlockRequest[T],
	state store.ReaderMap,
) (blockResult *appmanager.BlockResponse, newState store.WriterMap, err error) {
	// creates a new branchFn state, from the readonly view of the state
	// that can be written to.
	newState = s.branchFn(state)
	hi := header.Info{
		Hash:    block.Hash,
		AppHash: block.AppHash,
		ChainID: block.ChainId,
		Time:    block.Time,
		Height:  int64(block.Height),
	}
	// set header info
	err = s.setHeaderInfo(newState, hi)
	if err != nil {
		return nil, nil, fmt.Errorf("unable to set initial header info, %w", err)
	}

	exCtx := s.makeContext(ctx, appmanager.ConsensusIdentity, newState, internal.ExecModeFinalize)
	exCtx.setHeaderInfo(hi)
	consMessagesResponses, err := s.runConsensusMessages(exCtx, block.ConsensusMessages)
	if err != nil {
		return nil, nil, fmt.Errorf("failed to execute consensus messages: %w", err)
	}

	// reset events
	exCtx.events = make([]event.Event, 0)
	// pre block is called separate from begin block in order to prepopulate state
	preBlockEvents, err := s.preBlock(exCtx, block.Txs)
	if err != nil {
		return nil, nil, err
	}

	if err = isCtxCancelled(ctx); err != nil {
		return nil, nil, err
	}

	// reset events
	exCtx.events = make([]event.Event, 0)

	// begin block
	var beginBlockEvents []event.Event
	if !block.IsGenesis {
		// begin block
		beginBlockEvents, err = s.beginBlock(exCtx)
		if err != nil {
			return nil, nil, err
		}
	}

	// check if we need to return early
	if err = isCtxCancelled(ctx); err != nil {
		return nil, nil, err
	}

	// execute txs
	txResults := make([]appmanager.TxResult, len(block.Txs))
	// TODO: skip first tx if vote extensions are enabled (marko)
	for i, txBytes := range block.Txs {
		// check if we need to return early or continue delivering txs
		if err = isCtxCancelled(ctx); err != nil {
			return nil, nil, err
		}
		txResults[i] = s.deliverTx(ctx, newState, txBytes, transaction.ExecModeFinalize, hi)
	}
	// reset events
	exCtx.events = make([]event.Event, 0)
	// end block
	endBlockEvents, valset, err := s.endBlock(exCtx)
	if err != nil {
		return nil, nil, err
	}

	return &appmanager.BlockResponse{
		Apphash:                   nil,
		ConsensusMessagesResponse: consMessagesResponses,
		ValidatorUpdates:          valset,
		PreBlockEvents:            preBlockEvents,
		BeginBlockEvents:          beginBlockEvents,
		TxResults:                 txResults,
		EndBlockEvents:            endBlockEvents,
	}, newState, nil
}

// deliverTx executes a TX and returns the result.
func (s STF[T]) deliverTx(
	ctx context.Context,
	state store.WriterMap,
	tx T,
	execMode transaction.ExecMode,
	hi header.Info,
) appmanager.TxResult {
	// recover in the case of a panic
	var recoveryError error
	defer func() {
		if r := recover(); r != nil {
			recoveryError = fmt.Errorf("panic during transaction execution: %s", r)
			s.logger.Error("panic during transaction execution", "error", recoveryError)
		}
	}()
	// handle error from GetGasLimit
	gasLimit, gasLimitErr := tx.GetGasLimit()
	if gasLimitErr != nil {
		return appmanager.TxResult{
			Error: gasLimitErr,
		}
	}

	if recoveryError != nil {
		return appmanager.TxResult{
			Error: recoveryError,
		}
	}

	validateGas, validationEvents, err := s.validateTx(ctx, state, gasLimit, tx)
	if err != nil {
		return appmanager.TxResult{
			Error: err,
		}
	}

	execResp, execGas, execEvents, err := s.execTx(ctx, state, gasLimit-validateGas, tx, execMode, hi)
	return appmanager.TxResult{
		Events:    append(validationEvents, execEvents...),
		GasUsed:   execGas + validateGas,
		GasWanted: gasLimit,
		Resp:      execResp,
		Error:     err,
	}
}

// validateTx validates a transaction given the provided WritableState and gas limit.
// If the validation is successful, state is committed
func (s STF[T]) validateTx(
	ctx context.Context,
	state store.WriterMap,
	gasLimit uint64,
	tx T,
) (gasUsed uint64, events []event.Event, err error) {
	validateState := s.branchFn(state)
	hi, err := s.getHeaderInfo(validateState)
	if err != nil {
		return 0, nil, err
	}
	validateCtx := s.makeContext(ctx, appmanager.RuntimeIdentity, validateState, transaction.ExecModeCheck)
	validateCtx.setHeaderInfo(hi)
	validateCtx.setGasLimit(gasLimit)
	err = s.doTxValidation(validateCtx, tx)
	if err != nil {
		return 0, nil, err
	}

	consumed := validateCtx.meter.Limit() - validateCtx.meter.Remaining()

	return consumed, validateCtx.events, applyStateChanges(state, validateState)
}

// execTx executes the tx messages on the provided state. If the tx fails then the state is discarded.
func (s STF[T]) execTx(
	ctx context.Context,
	state store.WriterMap,
	gasLimit uint64,
	tx T,
	execMode transaction.ExecMode,
	hi header.Info,
) ([]transaction.Msg, uint64, []event.Event, error) {
	execState := s.branchFn(state)

	msgsResp, gasUsed, runTxMsgsEvents, txErr := s.runTxMsgs(ctx, execState, gasLimit, tx, execMode, hi)
	if txErr != nil {
		// in case of error during message execution, we do not apply the exec state.
		// instead we run the post exec handler in a new branchFn from the initial state.
		postTxState := s.branchFn(state)
		postTxCtx := s.makeContext(ctx, appmanager.RuntimeIdentity, postTxState, execMode)
		postTxCtx.setHeaderInfo(hi)

		// TODO: runtime sets a noop posttxexec if the app doesnt set anything (julien)

		postTxErr := s.postTxExec(postTxCtx, tx, false)
		if postTxErr != nil {
			// if the post tx handler fails, then we do not apply any state change to the initial state.
			// we just return the exec gas used and a joined error from TX error and post TX error.
			return nil, gasUsed, nil, errors.Join(txErr, postTxErr)
		}
		// in case post tx is successful, then we commit the post tx state to the initial state,
		// and we return post tx events alongside exec gas used and the error of the tx.
		applyErr := applyStateChanges(state, postTxState)
		if applyErr != nil {
			return nil, 0, nil, applyErr
		}
		return nil, gasUsed, postTxCtx.events, txErr
	}
	// tx execution went fine, now we use the same state to run the post tx exec handler,
	// in case the execution of the post tx fails, then no state change is applied and the
	// whole execution step is rolled back.
	postTxCtx := s.makeContext(ctx, appmanager.RuntimeIdentity, execState, execMode) // NO gas limit.
	postTxCtx.setHeaderInfo(hi)
	postTxErr := s.postTxExec(postTxCtx, tx, true)
	if postTxErr != nil {
		// if post tx fails, then we do not apply any state change, we return the post tx error,
		// alongside the gas used.
		return nil, gasUsed, nil, postTxErr
	}
	// both the execution and post tx execution step were successful, so we apply the state changes
	// to the provided state, and we return responses, and events from exec tx and post tx exec.
	applyErr := applyStateChanges(state, execState)
	if applyErr != nil {
		return nil, 0, nil, applyErr
	}

	return msgsResp, gasUsed, append(runTxMsgsEvents, postTxCtx.events...), nil
}

// runTxMsgs will execute the messages contained in the TX with the provided state.
func (s STF[T]) runTxMsgs(
	ctx context.Context,
	state store.WriterMap,
	gasLimit uint64,
	tx T,
	execMode transaction.ExecMode,
	hi header.Info,
) ([]transaction.Msg, uint64, []event.Event, error) {
	txSenders, err := tx.GetSenders()
	if err != nil {
		return nil, 0, nil, err
	}
	msgs, err := tx.GetMessages()
	if err != nil {
		return nil, 0, nil, err
	}
	msgResps := make([]transaction.Msg, len(msgs))

	execCtx := s.makeContext(ctx, nil, state, execMode)
	execCtx.setHeaderInfo(hi)
	execCtx.setGasLimit(gasLimit)
	for i, msg := range msgs {
		execCtx.sender = txSenders[i]
		resp, err := s.handleMsg(execCtx, msg)
		if err != nil {
			return nil, 0, nil, fmt.Errorf("message execution at index %d failed: %w", i, err)
		}
		msgResps[i] = resp
	}

	consumed := execCtx.meter.Limit() - execCtx.meter.Remaining()
	return msgResps, consumed, execCtx.events, nil
}

func (s STF[T]) preBlock(
	ctx *executionContext,
	txs []T,
) ([]event.Event, error) {
	err := s.doPreBlock(ctx, txs)
	if err != nil {
		return nil, err
	}

	for i, e := range ctx.events {
		ctx.events[i].Attributes = append(
			e.Attributes,
			event.Attribute{Key: "mode", Value: "PreBlock"},
		)
	}

	return ctx.events, nil
}

func (s STF[T]) runConsensusMessages(
	ctx *executionContext,
	messages []transaction.Msg,
) ([]transaction.Msg, error) {
	responses := make([]transaction.Msg, len(messages))
	for i := range messages {
		resp, err := s.handleMsg(ctx, messages[i])
		if err != nil {
			return nil, err
		}
		responses[i] = resp
	}

	return responses, nil
}

func (s STF[T]) beginBlock(
	ctx *executionContext,
) (beginBlockEvents []event.Event, err error) {
	err = s.doBeginBlock(ctx)
	if err != nil {
		return nil, err
	}

	for i, e := range ctx.events {
		ctx.events[i].Attributes = append(
			e.Attributes,
			event.Attribute{Key: "mode", Value: "BeginBlock"},
		)
	}

	return ctx.events, nil
}

func (s STF[T]) endBlock(
	ctx *executionContext,
) ([]event.Event, []appmodulev2.ValidatorUpdate, error) {
	err := s.doEndBlock(ctx)
	if err != nil {
		return nil, nil, err
	}

	events, valsetUpdates, err := s.validatorUpdates(ctx)
	if err != nil {
		return nil, nil, err
	}

	ctx.events = append(ctx.events, events...)

	for i, e := range ctx.events {
		ctx.events[i].Attributes = append(
			e.Attributes,
			event.Attribute{Key: "mode", Value: "BeginBlock"},
		)
	}

	return ctx.events, valsetUpdates, nil
}

// validatorUpdates returns the validator updates for the current block. It is called by endBlock after the endblock execution has concluded
func (s STF[T]) validatorUpdates(
	ctx *executionContext,
) ([]event.Event, []appmodulev2.ValidatorUpdate, error) {
	valSetUpdates, err := s.doValidatorUpdate(ctx)
	if err != nil {
		return nil, nil, err
	}
	return ctx.events, valSetUpdates, nil
}

<<<<<<< HEAD
// TODO reserved in consensus OR need a keeper here
=======
>>>>>>> 1c074d3b
const headerInfoPrefix = 0x37

// setHeaderInfo sets the header info in the state to be used by queries in the future.
func (s STF[T]) setHeaderInfo(state store.WriterMap, headerInfo header.Info) error {
	// TODO storing header info is too low level here, stf should be stateless.
	// We should have a keeper that does this.
<<<<<<< HEAD
	runtimeStore, err := state.GetWriter(appmanager.ConsensusIdentity)
=======
	runtimeStore, err := state.GetWriter(Identity)
>>>>>>> 1c074d3b
	if err != nil {
		return err
	}
	bz, err := headerInfo.Bytes()
	if err != nil {
		return err
	}
	err = runtimeStore.Set([]byte{headerInfoPrefix}, bz)
	if err != nil {
		return err
	}
	return nil
}

// getHeaderInfo gets the header info from the state. It should only be used for queries
func (s STF[T]) getHeaderInfo(state store.WriterMap) (i header.Info, err error) {
<<<<<<< HEAD
	runtimeStore, err := state.GetWriter(appmanager.ConsensusIdentity)
=======
	runtimeStore, err := state.GetWriter(Identity)
>>>>>>> 1c074d3b
	if err != nil {
		return header.Info{}, err
	}
	v, err := runtimeStore.Get([]byte{headerInfoPrefix})
	if err != nil {
		return header.Info{}, err
	}
	if v == nil {
		return header.Info{}, nil
	}

	err = i.FromBytes(v)
	return i, err
}

// Simulate simulates the execution of a tx on the provided state.
func (s STF[T]) Simulate(
	ctx context.Context,
	state store.ReaderMap,
	gasLimit uint64,
	tx T,
) (appmanager.TxResult, store.WriterMap) {
	simulationState := s.branchFn(state)
	hi, err := s.getHeaderInfo(simulationState)
	if err != nil {
		return appmanager.TxResult{}, nil
	}
	txr := s.deliverTx(ctx, simulationState, tx, internal.ExecModeSimulate, hi)

	return txr, simulationState
}

// ValidateTx will run only the validation steps required for a transaction.
// Validations are run over the provided state, with the provided gas limit.
func (s STF[T]) ValidateTx(
	ctx context.Context,
	state store.ReaderMap,
	gasLimit uint64,
	tx T,
) appmanager.TxResult {
	validationState := s.branchFn(state)
	gasUsed, events, err := s.validateTx(ctx, validationState, gasLimit, tx)
	return appmanager.TxResult{
		Events:  events,
		GasUsed: gasUsed,
		Error:   err,
	}
}

// Query executes the query on the provided state with the provided gas limits.
func (s STF[T]) Query(
	ctx context.Context,
	state store.ReaderMap,
	gasLimit uint64,
	req transaction.Msg,
) (transaction.Msg, error) {
	queryState := s.branchFn(state)
	hi, err := s.getHeaderInfo(queryState)
	if err != nil {
		return nil, err
	}
	queryCtx := s.makeContext(ctx, nil, queryState, internal.ExecModeSimulate)
	queryCtx.setHeaderInfo(hi)
	queryCtx.setGasLimit(gasLimit)
	return s.handleQuery(queryCtx, req)
}

func (s STF[T]) Message(ctx context.Context, msg transaction.Msg) (response transaction.Msg, err error) {
	return s.handleMsg(ctx, msg)
}

// RunWithCtx is made to support genesis, if genesis was just the execution of messages instead
// of being something custom then we would not need this. PLEASE DO NOT USE.
// TODO: Remove
func (s STF[T]) RunWithCtx(
	ctx context.Context,
	state store.ReaderMap,
	closure func(ctx context.Context) error,
) (store.WriterMap, error) {
	branchedState := s.branchFn(state)
	stfCtx := s.makeContext(ctx, nil, branchedState, internal.ExecModeFinalize)
	return branchedState, closure(stfCtx)
}

// clone clones STF.
func (s STF[T]) clone() STF[T] {
	return STF[T]{
		handleMsg:           s.handleMsg,
		handleQuery:         s.handleQuery,
		doPreBlock:          s.doPreBlock,
		doBeginBlock:        s.doBeginBlock,
		doEndBlock:          s.doEndBlock,
		doValidatorUpdate:   s.doValidatorUpdate,
		doTxValidation:      s.doTxValidation,
		postTxExec:          s.postTxExec,
		branchFn:            s.branchFn,
		makeGasMeter:        s.makeGasMeter,
		makeGasMeteredState: s.makeGasMeteredState,
	}
}

// executionContext is a struct that holds the context for the execution of a tx.
type executionContext struct {
	context.Context

	// unmeteredState is storage without metering. Changes here are propagated to state which is the metered
	// version.
	unmeteredState store.WriterMap
	// state is the gas metered state.
	state store.WriterMap
	// meter is the gas meter.
	meter gas.Meter
	// events are the current events.
	events []event.Event
	// sender is the causer of the state transition.
	sender transaction.Identity
	// headerInfo contains the block info.
	headerInfo header.Info
	// execMode retains information about the exec mode.
	execMode transaction.ExecMode

	branchFn            branchFn
	makeGasMeter        makeGasMeterFn
	makeGasMeteredStore makeGasMeteredStateFn
}

// setHeaderInfo sets the header info in the state to be used by queries in the future.
func (e *executionContext) setHeaderInfo(hi header.Info) {
	e.headerInfo = hi
}

// setGasLimit will update the gas limit of the *executionContext
func (e *executionContext) setGasLimit(limit uint64) {
	meter := e.makeGasMeter(limit)
	meteredState := e.makeGasMeteredStore(meter, e.unmeteredState)

	e.meter = meter
	e.state = meteredState
}

// TODO: too many calls to makeContext can be expensive
// makeContext creates and returns a new execution context for the STF[T] type.
// It takes in the following parameters:
// - ctx: The context.Context object for the execution.
// - sender: The transaction.Identity object representing the sender of the transaction.
// - state: The store.WriterMap object for accessing and modifying the state.
// - gasLimit: The maximum amount of gas allowed for the execution.
// - execMode: The corecontext.ExecMode object representing the execution mode.
//
// It returns a pointer to the executionContext struct
func (s STF[T]) makeContext(
	ctx context.Context,
	sender transaction.Identity,
	store store.WriterMap,
	execMode transaction.ExecMode,
) *executionContext {
	valuedCtx := context.WithValue(ctx, corecontext.ExecModeKey, execMode)
	return newExecutionContext(
		s.makeGasMeter,
		s.makeGasMeteredState,
		s.branchFn,
		valuedCtx,
		sender,
		store,
		execMode,
	)
}

func newExecutionContext(
	makeGasMeterFn makeGasMeterFn,
	makeGasMeteredStoreFn makeGasMeteredStateFn,
	branchFn branchFn,
	ctx context.Context,
	sender transaction.Identity,
	state store.WriterMap,
	execMode transaction.ExecMode,
) *executionContext {
	meter := makeGasMeterFn(gas.NoGasLimit)
	meteredState := makeGasMeteredStoreFn(meter, state)

	return &executionContext{
		Context:             ctx,
		unmeteredState:      state,
		state:               meteredState,
		meter:               meter,
		events:              make([]event.Event, 0),
		sender:              sender,
		headerInfo:          header.Info{},
		execMode:            execMode,
		branchFn:            branchFn,
		makeGasMeter:        makeGasMeterFn,
		makeGasMeteredStore: makeGasMeteredStoreFn,
	}
}

// applyStateChanges applies the state changes from the source store to the destination store.
// It retrieves the state changes from the source store using GetStateChanges method,
// and then applies those changes to the destination store using ApplyStateChanges method.
// If an error occurs during the retrieval or application of state changes, it is returned.
func applyStateChanges(dst, src store.WriterMap) error {
	changes, err := src.GetStateChanges()
	if err != nil {
		return err
	}
	return dst.ApplyStateChanges(changes)
}

// isCtxCancelled reports if the context was canceled.
func isCtxCancelled(ctx context.Context) error {
	select {
	case <-ctx.Done():
		return ctx.Err()
	default:
		return nil
	}
}<|MERGE_RESOLUTION|>--- conflicted
+++ resolved
@@ -410,21 +410,13 @@
 	return ctx.events, valSetUpdates, nil
 }
 
-<<<<<<< HEAD
-// TODO reserved in consensus OR need a keeper here
-=======
->>>>>>> 1c074d3b
 const headerInfoPrefix = 0x37
 
 // setHeaderInfo sets the header info in the state to be used by queries in the future.
 func (s STF[T]) setHeaderInfo(state store.WriterMap, headerInfo header.Info) error {
 	// TODO storing header info is too low level here, stf should be stateless.
 	// We should have a keeper that does this.
-<<<<<<< HEAD
-	runtimeStore, err := state.GetWriter(appmanager.ConsensusIdentity)
-=======
 	runtimeStore, err := state.GetWriter(Identity)
->>>>>>> 1c074d3b
 	if err != nil {
 		return err
 	}
@@ -441,11 +433,7 @@
 
 // getHeaderInfo gets the header info from the state. It should only be used for queries
 func (s STF[T]) getHeaderInfo(state store.WriterMap) (i header.Info, err error) {
-<<<<<<< HEAD
-	runtimeStore, err := state.GetWriter(appmanager.ConsensusIdentity)
-=======
 	runtimeStore, err := state.GetWriter(Identity)
->>>>>>> 1c074d3b
 	if err != nil {
 		return header.Info{}, err
 	}
