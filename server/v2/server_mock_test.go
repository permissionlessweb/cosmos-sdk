package serverv2_test

import (
	"context"
	"fmt"
	"math/rand"

	"github.com/spf13/viper"

	servercore "cosmossdk.io/core/server"
	"cosmossdk.io/core/transaction"
	"cosmossdk.io/log"
)

type mockServerConfig struct {
	MockFieldOne string `mapstructure:"mock_field" toml:"mock_field" comment:"Mock field"`
	MockFieldTwo int    `mapstructure:"mock_field_two" toml:"mock_field_two" comment:"Mock field two"`
}

func MockServerDefaultConfig() *mockServerConfig {
	return &mockServerConfig{
		MockFieldOne: "default",
		MockFieldTwo: 1,
	}
}

type mockServer struct {
	name string
	ch   chan string
}

func (s *mockServer) Name() string {
	return s.name
}

func (s *mockServer) Init(appI serverv2.AppI[transaction.Tx], v *viper.Viper, logger log.Logger) error {
	return nil
}

func (s *mockServer) Start(ctx context.Context) error {
	for ctx.Err() == nil {
		s.ch <- fmt.Sprintf("%s mock server: %d", s.name, rand.Int())
	}

	return nil
}

func (s *mockServer) Stop(ctx context.Context) error {
	for range s.ch {
		if str := <-s.ch; str != "" {
			fmt.Printf("clearing %s\n", str)
		}
	}

	return nil
}

func (s *mockServer) Config() any {
	return MockServerDefaultConfig()
<<<<<<< HEAD
}

func (s *mockServer) Init(appI servercore.AppI[transaction.Tx], v *viper.Viper, logger log.Logger) error {
	return nil
=======
>>>>>>> 159584ad
}<|MERGE_RESOLUTION|>--- conflicted
+++ resolved
@@ -7,7 +7,7 @@
 
 	"github.com/spf13/viper"
 
-	servercore "cosmossdk.io/core/server"
+	serverv2 "cosmossdk.io/server/v2"
 	"cosmossdk.io/core/transaction"
 	"cosmossdk.io/log"
 )
@@ -57,11 +57,4 @@
 
 func (s *mockServer) Config() any {
 	return MockServerDefaultConfig()
-<<<<<<< HEAD
-}
-
-func (s *mockServer) Init(appI servercore.AppI[transaction.Tx], v *viper.Viper, logger log.Logger) error {
-	return nil
-=======
->>>>>>> 159584ad
 }