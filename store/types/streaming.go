--- conflicted
+++ resolved
@@ -3,13 +3,9 @@
 import (
 	"context"
 
-<<<<<<< HEAD
-	abci "github.com/cometbft/cometbft/abci/types"
+	abci "github.com/cometbft/cometbft/api/cometbft/abci/v1"
 
 	indexerbase "cosmossdk.io/indexer/base"
-=======
-	abci "github.com/cometbft/cometbft/api/cometbft/abci/v1"
->>>>>>> 216e8f87
 )
 
 // ABCIListener is the interface that we're exposing as a streaming service.
