package types_test

import (
	"strings"
	"testing"

	"github.com/stretchr/testify/suite"

	"cosmossdk.io/math"

	sdk "github.com/cosmos/cosmos-sdk/types"
)

type decCoinTestSuite struct {
	suite.Suite
}

func TestDecCoinTestSuite(t *testing.T) {
	suite.Run(t, new(decCoinTestSuite))
}

func (s *decCoinTestSuite) TestNewDecCoin() {
	s.Require().NotPanics(func() {
		sdk.NewInt64DecCoin(testDenom1, 5)
	})
	s.Require().NotPanics(func() {
		sdk.NewInt64DecCoin(testDenom1, 0)
	})
	s.Require().NotPanics(func() {
		sdk.NewInt64DecCoin(strings.ToUpper(testDenom1), 5)
	})
	s.Require().Panics(func() {
		sdk.NewInt64DecCoin(testDenom1, -5)
	})
}

func (s *decCoinTestSuite) TestNewDecCoinFromDec() {
	s.Require().NotPanics(func() {
		sdk.NewDecCoinFromDec(testDenom1, math.LegacyNewDec(5))
	})
	s.Require().NotPanics(func() {
		sdk.NewDecCoinFromDec(testDenom1, math.LegacyZeroDec())
	})
	s.Require().NotPanics(func() {
		sdk.NewDecCoinFromDec(strings.ToUpper(testDenom1), math.LegacyNewDec(5))
	})
	s.Require().Panics(func() {
		sdk.NewDecCoinFromDec(testDenom1, math.LegacyNewDec(-5))
	})
}

func (s *decCoinTestSuite) TestNewDecCoinFromCoin() {
	s.Require().NotPanics(func() {
		sdk.NewDecCoinFromCoin(sdk.Coin{testDenom1, math.NewInt(5)})
	})
	s.Require().NotPanics(func() {
		sdk.NewDecCoinFromCoin(sdk.Coin{testDenom1, math.NewInt(0)})
	})
	s.Require().NotPanics(func() {
		sdk.NewDecCoinFromCoin(sdk.Coin{strings.ToUpper(testDenom1), math.NewInt(5)})
	})
	s.Require().Panics(func() {
		sdk.NewDecCoinFromCoin(sdk.Coin{testDenom1, math.NewInt(-5)})
	})
}

func (s *decCoinTestSuite) TestDecCoinIsPositive() {
	dc := sdk.NewInt64DecCoin(testDenom1, 5)
	s.Require().True(dc.IsPositive())

	dc = sdk.NewInt64DecCoin(testDenom1, 0)
	s.Require().False(dc.IsPositive())
}

func (s *decCoinTestSuite) TestAddDecCoin() {
	decCoinA1 := sdk.NewDecCoinFromDec(testDenom1, math.LegacyNewDecWithPrec(11, 1))
	decCoinA2 := sdk.NewDecCoinFromDec(testDenom1, math.LegacyNewDecWithPrec(22, 1))
	decCoinB1 := sdk.NewDecCoinFromDec(testDenom2, math.LegacyNewDecWithPrec(11, 1))

	// regular add
	res := decCoinA1.Add(decCoinA1)
	s.Require().Equal(decCoinA2, res, "sum of coins is incorrect")

	// bad denom add
	s.Require().Panics(func() {
		decCoinA1.Add(decCoinB1)
	}, "expected panic on sum of different denoms")
}

func (s *decCoinTestSuite) TestAddDecCoins() {
	one := math.LegacyNewDec(1)
	zero := math.LegacyNewDec(0)
	two := math.LegacyNewDec(2)

	cases := []struct {
		inputOne sdk.DecCoins
		inputTwo sdk.DecCoins
		expected sdk.DecCoins
	}{
		{sdk.DecCoins{{testDenom1, one}, {testDenom2, one}}, sdk.DecCoins{{testDenom1, one}, {testDenom2, one}}, sdk.DecCoins{{testDenom1, two}, {testDenom2, two}}},
		{sdk.DecCoins{{testDenom1, zero}, {testDenom2, one}}, sdk.DecCoins{{testDenom1, zero}, {testDenom2, zero}}, sdk.DecCoins{{testDenom2, one}}},
		{sdk.DecCoins{{testDenom1, zero}, {testDenom2, zero}}, sdk.DecCoins{{testDenom1, zero}, {testDenom2, zero}}, sdk.DecCoins{}},
	}

	for tcIndex, tc := range cases {
		res := tc.inputOne.Add(tc.inputTwo...)
		s.Require().Equal(tc.expected, res, "sum of coins is incorrect, tc #%d", tcIndex)
	}
}

func (s *decCoinTestSuite) TestFilteredZeroDecCoins() {
	cases := []struct {
		name     string
		input    sdk.DecCoins
		original string
		expected string
		panic    bool
	}{
		{
			name: "all greater than zero",
			input: sdk.DecCoins{
				{"testa", math.LegacyNewDec(1)},
				{"testb", math.LegacyNewDec(2)},
				{"testc", math.LegacyNewDec(3)},
				{"testd", math.LegacyNewDec(4)},
				{"teste", math.LegacyNewDec(5)},
			},
			original: "1.000000000000000000testa,2.000000000000000000testb,3.000000000000000000testc,4.000000000000000000testd,5.000000000000000000teste",
			expected: "1.000000000000000000testa,2.000000000000000000testb,3.000000000000000000testc,4.000000000000000000testd,5.000000000000000000teste",
			panic:    false,
		},
		{
			name: "zero coin in middle",
			input: sdk.DecCoins{
				{"testa", math.LegacyNewDec(1)},
				{"testb", math.LegacyNewDec(2)},
				{"testc", math.LegacyNewDec(0)},
				{"testd", math.LegacyNewDec(4)},
				{"teste", math.LegacyNewDec(5)},
			},
			original: "1.000000000000000000testa,2.000000000000000000testb,0.000000000000000000testc,4.000000000000000000testd,5.000000000000000000teste",
			expected: "1.000000000000000000testa,2.000000000000000000testb,4.000000000000000000testd,5.000000000000000000teste",
			panic:    false,
		},
		{
			name: "zero coin end (unordered)",
			input: sdk.DecCoins{
				{"teste", math.LegacyNewDec(5)},
				{"testc", math.LegacyNewDec(3)},
				{"testa", math.LegacyNewDec(1)},
				{"testd", math.LegacyNewDec(4)},
				{"testb", math.LegacyNewDec(0)},
			},
			original: "5.000000000000000000teste,3.000000000000000000testc,1.000000000000000000testa,4.000000000000000000testd,0.000000000000000000testb",
			expected: "1.000000000000000000testa,3.000000000000000000testc,4.000000000000000000testd,5.000000000000000000teste",
			panic:    false,
		},

		{
			name: "panic when same denoms in multiple coins",
			input: sdk.DecCoins{
				{"testa", math.LegacyNewDec(5)},
				{"testa", math.LegacyNewDec(3)},
				{"testa", math.LegacyNewDec(1)},
				{"testd", math.LegacyNewDec(4)},
				{"testb", math.LegacyNewDec(2)},
			},
			original: "5.000000000000000000teste,3.000000000000000000testc,1.000000000000000000testa,4.000000000000000000testd,0.000000000000000000testb",
			expected: "1.000000000000000000testa,3.000000000000000000testc,4.000000000000000000testd,5.000000000000000000teste",
			panic:    true,
		},
	}

	for _, tt := range cases {
		if tt.panic {
			s.Require().Panics(func() { sdk.NewDecCoins(tt.input...) }, "Should panic due to multiple coins with same denom")
		} else {
			undertest := sdk.NewDecCoins(tt.input...)
			s.Require().Equal(tt.expected, undertest.String(), "NewDecCoins must return expected results")
			s.Require().Equal(tt.original, tt.input.String(), "input must be unmodified and match original")
		}
	}
}

func (s *decCoinTestSuite) TestIsValid() {
	tests := []struct {
		coin       sdk.DecCoin
		expectPass bool
		msg        string
	}{
		{
			sdk.NewDecCoin("mytoken", math.NewInt(10)),
			true,
			"valid coins should have passed",
		},
		{
			sdk.DecCoin{Denom: "BTC", Amount: math.LegacyNewDec(10)},
			true,
			"valid uppercase denom",
		},
		{
			sdk.DecCoin{Denom: "Bitcoin", Amount: math.LegacyNewDec(10)},
			true,
			"valid mixed case denom",
		},
		{
			sdk.DecCoin{Denom: "btc", Amount: math.LegacyNewDec(-10)},
			false,
			"negative amount",
		},
	}

	for _, tc := range tests {
		if tc.expectPass {
			s.Require().True(tc.coin.IsValid(), tc.msg)
		} else {
			s.Require().False(tc.coin.IsValid(), tc.msg)
		}
	}
}

func (s *decCoinTestSuite) TestSubDecCoin() {
	tests := []struct {
		coin       sdk.DecCoin
		expectPass bool
		msg        string
	}{
		{
			sdk.NewDecCoin("mytoken", math.NewInt(20)),
			true,
			"valid coins should have passed",
		},
		{
			sdk.NewDecCoin("othertoken", math.NewInt(20)),
			false,
			"denom mismatch",
		},
		{
			sdk.NewDecCoin("mytoken", math.NewInt(9)),
			false,
			"negative amount",
		},
	}

	decCoin := sdk.NewDecCoin("mytoken", math.NewInt(10))

	for _, tc := range tests {
		if tc.expectPass {
			equal := tc.coin.Sub(decCoin)
			s.Require().Equal(equal, decCoin, tc.msg)
		} else {
			s.Require().Panics(func() { tc.coin.Sub(decCoin) }, tc.msg)
		}
	}
}

func (s *decCoinTestSuite) TestSubDecCoins() {
	tests := []struct {
		coins      sdk.DecCoins
		expectPass bool
		msg        string
	}{
		{
			sdk.NewDecCoinsFromCoins(sdk.NewCoin("mytoken", math.NewInt(10)), sdk.NewCoin("btc", math.NewInt(20)), sdk.NewCoin("eth", math.NewInt(30))),
			true,
			"sorted coins should have passed",
		},
		{
			sdk.DecCoins{sdk.NewDecCoin("mytoken", math.NewInt(10)), sdk.NewDecCoin("btc", math.NewInt(20)), sdk.NewDecCoin("eth", math.NewInt(30))},
			false,
			"unorted coins should panic",
		},
		{
			sdk.DecCoins{sdk.DecCoin{Denom: "BTC", Amount: math.LegacyNewDec(10)}, sdk.NewDecCoin("eth", math.NewInt(15)), sdk.NewDecCoin("mytoken", math.NewInt(5))},
			false,
			"invalid denoms",
		},
	}

	decCoins := sdk.NewDecCoinsFromCoins(sdk.NewCoin("btc", math.NewInt(10)), sdk.NewCoin("eth", math.NewInt(15)), sdk.NewCoin("mytoken", math.NewInt(5)))

	for _, tc := range tests {
		if tc.expectPass {
			equal := tc.coins.Sub(decCoins)
			s.Require().Equal(equal, decCoins, tc.msg)
		} else {
			s.Require().Panics(func() { tc.coins.Sub(decCoins) }, tc.msg)
		}
	}
}

func (s *decCoinTestSuite) TestSortDecCoins() {
	good := sdk.DecCoins{
		sdk.NewInt64DecCoin("gas", 1),
		sdk.NewInt64DecCoin("mineral", 1),
		sdk.NewInt64DecCoin("tree", 1),
	}
	empty := sdk.DecCoins{
		sdk.NewInt64DecCoin("gold", 0),
	}
	badSort1 := sdk.DecCoins{
		sdk.NewInt64DecCoin("tree", 1),
		sdk.NewInt64DecCoin("gas", 1),
		sdk.NewInt64DecCoin("mineral", 1),
	}
	badSort2 := sdk.DecCoins{ // both are after the first one, but the second and third are in the wrong order
		sdk.NewInt64DecCoin("gas", 1),
		sdk.NewInt64DecCoin("tree", 1),
		sdk.NewInt64DecCoin("mineral", 1),
	}
	badAmt := sdk.DecCoins{
		sdk.NewInt64DecCoin("gas", 1),
		sdk.NewInt64DecCoin("tree", 0),
		sdk.NewInt64DecCoin("mineral", 1),
	}
	dup := sdk.DecCoins{
		sdk.NewInt64DecCoin("gas", 1),
		sdk.NewInt64DecCoin("gas", 1),
		sdk.NewInt64DecCoin("mineral", 1),
	}
	cases := []struct {
		name          string
		coins         sdk.DecCoins
		before, after bool // valid before/after sort
	}{
		{"valid coins", good, true, true},
		{"empty coins", empty, false, false},
		{"unsorted coins (1)", badSort1, false, true},
		{"unsorted coins (2)", badSort2, false, true},
		{"zero amount coins", badAmt, false, false},
		{"duplicate coins", dup, false, false},
	}

	for _, tc := range cases {
		s.Require().Equal(tc.before, tc.coins.IsValid(), "coin validity is incorrect before sorting; %s", tc.name)
		tc.coins.Sort()
		s.Require().Equal(tc.after, tc.coins.IsValid(), "coin validity is incorrect after sorting;  %s", tc.name)
	}
}

func (s *decCoinTestSuite) TestDecCoinsValidate() {
	testCases := []struct {
		input        sdk.DecCoins
		expectedPass bool
	}{
		{sdk.DecCoins{}, true},
		{sdk.DecCoins{sdk.DecCoin{testDenom1, math.LegacyNewDec(5)}}, true},
		{sdk.DecCoins{sdk.DecCoin{testDenom1, math.LegacyNewDec(5)}, sdk.DecCoin{testDenom2, math.LegacyNewDec(100000)}}, true},
		{sdk.DecCoins{sdk.DecCoin{testDenom1, math.LegacyNewDec(-5)}}, false},
		{sdk.DecCoins{sdk.DecCoin{"BTC", math.LegacyNewDec(5)}}, true},
		{sdk.DecCoins{sdk.DecCoin{"0BTC", math.LegacyNewDec(5)}}, false},
		{sdk.DecCoins{sdk.DecCoin{testDenom1, math.LegacyNewDec(5)}, sdk.DecCoin{"B", math.LegacyNewDec(100000)}}, false},
		{sdk.DecCoins{sdk.DecCoin{testDenom1, math.LegacyNewDec(5)}, sdk.DecCoin{testDenom2, math.LegacyNewDec(-100000)}}, false},
		{sdk.DecCoins{sdk.DecCoin{testDenom1, math.LegacyNewDec(-5)}, sdk.DecCoin{testDenom2, math.LegacyNewDec(100000)}}, false},
		{sdk.DecCoins{sdk.DecCoin{"BTC", math.LegacyNewDec(5)}, sdk.DecCoin{testDenom2, math.LegacyNewDec(100000)}}, true},
		{sdk.DecCoins{sdk.DecCoin{"0BTC", math.LegacyNewDec(5)}, sdk.DecCoin{testDenom2, math.LegacyNewDec(100000)}}, false},
	}

	for i, tc := range testCases {
		err := tc.input.Validate()
		if tc.expectedPass {
			s.Require().NoError(err, "unexpected result for test case #%d, input: %v", i, tc.input)
		} else {
			s.Require().Error(err, "unexpected result for test case #%d, input: %v", i, tc.input)
		}
	}
}

func (s *decCoinTestSuite) TestParseDecCoins() {
	testCases := []struct {
		input          string
		expectedResult sdk.DecCoins
		expectedErr    bool
	}{
		{"", nil, false},
		{"4stake", sdk.DecCoins{sdk.NewDecCoinFromDec("stake", math.LegacyNewDecFromInt(math.NewInt(4)))}, false},
<<<<<<< HEAD
		{"5.5atom", sdk.DecCoins{
			sdk.NewDecCoinFromDec("atom", math.LegacyNewDecWithPrec(5500000000000000000, math.LegacyPrecision)),
		}, false},
=======
>>>>>>> 4f445ed9
		{"5.5atom,4stake", sdk.DecCoins{
			sdk.NewDecCoinFromDec("atom", math.LegacyNewDecWithPrec(5500000000000000000, math.LegacyPrecision)),
			sdk.NewDecCoinFromDec("stake", math.LegacyNewDec(4)),
		}, false},
		{"0.0stake", sdk.DecCoins{}, false}, // remove zero coins
		{"10.0btc,1.0atom,20.0btc", nil, true},
		{
			"0.004STAKE",
			sdk.DecCoins{sdk.NewDecCoinFromDec("STAKE", math.LegacyNewDecWithPrec(4000000000000000, math.LegacyPrecision))},
			false,
		},
		{
			"0.004stake",
			sdk.DecCoins{sdk.NewDecCoinFromDec("stake", math.LegacyNewDecWithPrec(4000000000000000, math.LegacyPrecision))},
			false,
		},
		{
			"5.04atom,0.004stake",
			sdk.DecCoins{
				sdk.NewDecCoinFromDec("atom", math.LegacyNewDecWithPrec(5040000000000000000, math.LegacyPrecision)),
				sdk.NewDecCoinFromDec("stake", math.LegacyNewDecWithPrec(4000000000000000, math.LegacyPrecision)),
			},
			false,
		},
		{
			"0.0stake,0.004stake,5.04atom", // remove zero coins
			sdk.DecCoins{
				sdk.NewDecCoinFromDec("atom", math.LegacyNewDecWithPrec(5040000000000000000, math.LegacyPrecision)),
				sdk.NewDecCoinFromDec("stake", math.LegacyNewDecWithPrec(4000000000000000, math.LegacyPrecision)),
			},
			false,
		},
	}

	for i, tc := range testCases {
		res, err := sdk.ParseDecCoins(tc.input)
		if tc.expectedErr {
			s.Require().Error(err, "expected error for test case #%d, input: %v", i, tc.input)
		} else {
			s.Require().NoError(err, "unexpected error for test case #%d, input: %v", i, tc.input)
			s.Require().Equal(tc.expectedResult, res, "unexpected result for test case #%d, input: %v", i, tc.input)
		}
	}
}

func (s *decCoinTestSuite) TestDecCoinsString() {
	testCases := []struct {
		input    sdk.DecCoins
		expected string
	}{
		{sdk.DecCoins{}, ""},
		{
			sdk.DecCoins{
				sdk.NewDecCoinFromDec("atom", math.LegacyNewDecWithPrec(5040000000000000000, math.LegacyPrecision)),
				sdk.NewDecCoinFromDec("stake", math.LegacyNewDecWithPrec(4000000000000000, math.LegacyPrecision)),
			},
			"5.040000000000000000atom,0.004000000000000000stake",
		},
	}

	for i, tc := range testCases {
		out := tc.input.String()
		s.Require().Equal(tc.expected, out, "unexpected result for test case #%d, input: %v", i, tc.input)
	}
}

func (s *decCoinTestSuite) TestDecCoinsIntersect() {
	testCases := []struct {
		input1         string
		input2         string
		expectedResult string
	}{
		{"", "", ""},
		{"1.0stake", "", ""},
		{"1.0stake", "1.0stake", "1.0stake"},
		{"", "1.0stake", ""},
		{"1.0stake", "", ""},
		{"2.0stake,1.0trope", "1.9stake", "1.9stake"},
		{"2.0stake,1.0trope", "2.1stake", "2.0stake"},
		{"2.0stake,1.0trope", "0.9trope", "0.9trope"},
		{"2.0stake,1.0trope", "1.9stake,0.9trope", "1.9stake,0.9trope"},
		{"2.0stake,1.0trope", "1.9stake,0.9trope,20.0other", "1.9stake,0.9trope"},
		{"2.0stake,1.0trope", "1.0other", ""},
	}

	for i, tc := range testCases {
		in1, err := sdk.ParseDecCoins(tc.input1)
		s.Require().NoError(err, "unexpected parse error in %v", i)
		in2, err := sdk.ParseDecCoins(tc.input2)
		s.Require().NoError(err, "unexpected parse error in %v", i)
		exr, err := sdk.ParseDecCoins(tc.expectedResult)
		s.Require().NoError(err, "unexpected parse error in %v", i)
		s.Require().True(in1.Intersect(in2).Equal(exr), "in1.cap(in2) != exr in %v", i)
	}
}

func (s *decCoinTestSuite) TestDecCoinsTruncateDecimal() {
	decCoinA := sdk.NewDecCoinFromDec("bar", math.LegacyMustNewDecFromStr("5.41"))
	decCoinB := sdk.NewDecCoinFromDec("foo", math.LegacyMustNewDecFromStr("6.00"))

	testCases := []struct {
		input          sdk.DecCoins
		truncatedCoins sdk.Coins
		changeCoins    sdk.DecCoins
	}{
		{sdk.DecCoins{}, sdk.Coins(nil), sdk.DecCoins(nil)},
		{
			sdk.DecCoins{decCoinA, decCoinB},
			sdk.Coins{sdk.NewInt64Coin(decCoinA.Denom, 5), sdk.NewInt64Coin(decCoinB.Denom, 6)},
			sdk.DecCoins{sdk.NewDecCoinFromDec(decCoinA.Denom, math.LegacyMustNewDecFromStr("0.41"))},
		},
		{
			sdk.DecCoins{decCoinB},
			sdk.Coins{sdk.NewInt64Coin(decCoinB.Denom, 6)},
			sdk.DecCoins(nil),
		},
	}

	for i, tc := range testCases {
		truncatedCoins, changeCoins := tc.input.TruncateDecimal()
		s.Require().Equal(
			tc.truncatedCoins, truncatedCoins,
			"unexpected truncated coins; tc #%d, input: %s", i, tc.input,
		)
		s.Require().Equal(
			tc.changeCoins, changeCoins,
			"unexpected change coins; tc #%d, input: %s", i, tc.input,
		)
	}
}

func (s *decCoinTestSuite) TestDecCoinsQuoDecTruncate() {
	x := math.LegacyMustNewDecFromStr("1.00")
	y := math.LegacyMustNewDecFromStr("10000000000000000000.00")

	testCases := []struct {
		coins  sdk.DecCoins
		input  math.LegacyDec
		result sdk.DecCoins
		panics bool
	}{
		{sdk.DecCoins{}, math.LegacyZeroDec(), sdk.DecCoins(nil), true},
		{sdk.DecCoins{sdk.NewDecCoinFromDec("foo", x)}, y, sdk.DecCoins(nil), false},
		{sdk.DecCoins{sdk.NewInt64DecCoin("foo", 5)}, math.LegacyNewDec(2), sdk.DecCoins{sdk.NewDecCoinFromDec("foo", math.LegacyMustNewDecFromStr("2.5"))}, false},
	}

	for i, tc := range testCases {
		if tc.panics {
			s.Require().Panics(func() { tc.coins.QuoDecTruncate(tc.input) })
		} else {
			res := tc.coins.QuoDecTruncate(tc.input)
			s.Require().Equal(tc.result, res, "unexpected result; tc #%d, coins: %s, input: %s", i, tc.coins, tc.input)
		}
	}
}

func (s *decCoinTestSuite) TestNewDecCoinsWithIsValid() {
	fake1 := append(sdk.NewDecCoins(sdk.NewDecCoin("mytoken", math.NewInt(10))), sdk.DecCoin{Denom: "10BTC", Amount: math.LegacyNewDec(10)})
	fake2 := append(sdk.NewDecCoins(sdk.NewDecCoin("mytoken", math.NewInt(10))), sdk.DecCoin{Denom: "BTC", Amount: math.LegacyNewDec(-10)})

	tests := []struct {
		coin       sdk.DecCoins
		expectPass bool
		msg        string
	}{
		{
			sdk.NewDecCoins(sdk.NewDecCoin("mytoken", math.NewInt(10))),
			true,
			"valid coins should have passed",
		},
		{
			fake1,
			false,
			"invalid denoms",
		},
		{
			fake2,
			false,
			"negative amount",
		},
	}

	for _, tc := range tests {
		if tc.expectPass {
			s.Require().True(tc.coin.IsValid(), tc.msg)
		} else {
			s.Require().False(tc.coin.IsValid(), tc.msg)
		}
	}
}

func (s *decCoinTestSuite) TestNewDecCoinsWithZeroCoins() {
	zeroCoins := append(sdk.NewCoins(sdk.NewCoin("mytoken", math.NewInt(0))), sdk.Coin{Denom: "wbtc", Amount: math.NewInt(10)})

	tests := []struct {
		coins        sdk.Coins
		expectLength int
	}{
		{
			sdk.NewCoins(sdk.NewCoin("mytoken", math.NewInt(10)), sdk.NewCoin("wbtc", math.NewInt(10))),
			2,
		},
		{
			zeroCoins,
			1,
		},
	}

	for _, tc := range tests {
		s.Require().Equal(sdk.NewDecCoinsFromCoins(tc.coins...).Len(), tc.expectLength)
	}
}

func (s *decCoinTestSuite) TestDecCoins_AddDecCoinWithIsValid() {
	lengthTestDecCoins := sdk.NewDecCoins().Add(sdk.NewDecCoin("mytoken", math.NewInt(10))).Add(sdk.DecCoin{Denom: "BTC", Amount: math.LegacyNewDec(10)})
	s.Require().Equal(2, len(lengthTestDecCoins), "should be 2")

	tests := []struct {
		coin       sdk.DecCoins
		expectPass bool
		msg        string
	}{
		{
			sdk.NewDecCoins().Add(sdk.NewDecCoin("mytoken", math.NewInt(10))),
			true,
			"valid coins should have passed",
		},
		{
			sdk.NewDecCoins().Add(sdk.NewDecCoin("mytoken", math.NewInt(10))).Add(sdk.DecCoin{Denom: "0BTC", Amount: math.LegacyNewDec(10)}),
			false,
			"invalid denoms",
		},
		{
			sdk.NewDecCoins().Add(sdk.NewDecCoin("mytoken", math.NewInt(10))).Add(sdk.DecCoin{Denom: "BTC", Amount: math.LegacyNewDec(-10)}),
			false,
			"negative amount",
		},
	}

	for _, tc := range tests {
		if tc.expectPass {
			s.Require().True(tc.coin.IsValid(), tc.msg)
		} else {
			s.Require().False(tc.coin.IsValid(), tc.msg)
		}
	}
}

func (s *decCoinTestSuite) TestDecCoins_Empty() {
	testCases := []struct {
		input          sdk.DecCoins
		expectedResult bool
		msg            string
	}{
		{sdk.DecCoins{}, true, "No coins as expected."},
		{sdk.DecCoins{sdk.DecCoin{testDenom1, math.LegacyNewDec(5)}}, false, "DecCoins is not empty"},
	}

	for _, tc := range testCases {
		if tc.expectedResult {
			s.Require().True(tc.input.Empty(), tc.msg)
		} else {
			s.Require().False(tc.input.Empty(), tc.msg)
		}
	}
}

func (s *decCoinTestSuite) TestDecCoins_GetDenomByIndex() {
	testCases := []struct {
		name           string
		input          sdk.DecCoins
		index          int
		expectedResult string
		expectedErr    bool
	}{
		{
			"No DecCoins in Slice",
			sdk.DecCoins{},
			0,
			"",
			true,
		},
		{"When index out of bounds", sdk.DecCoins{sdk.DecCoin{testDenom1, math.LegacyNewDec(5)}}, 2, "", true},
		{"When negative index", sdk.DecCoins{sdk.DecCoin{testDenom1, math.LegacyNewDec(5)}}, -1, "", true},
		{
			"Appropriate index case",
			sdk.DecCoins{
				sdk.DecCoin{testDenom1, math.LegacyNewDec(5)},
				sdk.DecCoin{testDenom2, math.LegacyNewDec(57)},
			},
			1, testDenom2, false,
		},
	}

	for i, tc := range testCases {
		s.T().Run(tc.name, func(t *testing.T) {
			if tc.expectedErr {
				s.Require().Panics(func() { tc.input.GetDenomByIndex(tc.index) }, "Test should have panicked")
			} else {
				res := tc.input.GetDenomByIndex(tc.index)
				s.Require().Equal(tc.expectedResult, res, "Unexpected result for test case #%d, expected output: %s, input: %v", i, tc.expectedResult, tc.input)
			}
		})
	}
}

func (s *decCoinTestSuite) TestDecCoins_IsAllPositive() {
	testCases := []struct {
		name           string
		input          sdk.DecCoins
		expectedResult bool
	}{
		{"No Coins", sdk.DecCoins{}, false},

		{"One Coin - Zero value", sdk.DecCoins{sdk.DecCoin{testDenom1, math.LegacyNewDec(0)}}, false},

		{"One Coin - Positive value", sdk.DecCoins{sdk.DecCoin{testDenom1, math.LegacyNewDec(5)}}, true},

		{"One Coin - Negative value", sdk.DecCoins{sdk.DecCoin{testDenom1, math.LegacyNewDec(-15)}}, false},

		{"Multiple Coins - All positive value", sdk.DecCoins{
			sdk.DecCoin{testDenom1, math.LegacyNewDec(51)},
			sdk.DecCoin{testDenom1, math.LegacyNewDec(123)},
			sdk.DecCoin{testDenom1, math.LegacyNewDec(50)},
			sdk.DecCoin{testDenom1, math.LegacyNewDec(92233720)},
		}, true},

		{"Multiple Coins - Some negative value", sdk.DecCoins{
			sdk.DecCoin{testDenom1, math.LegacyNewDec(51)},
			sdk.DecCoin{testDenom1, math.LegacyNewDec(-123)},
			sdk.DecCoin{testDenom1, math.LegacyNewDec(0)},
			sdk.DecCoin{testDenom1, math.LegacyNewDec(92233720)},
		}, false},
	}

	for i, tc := range testCases {
		s.T().Run(tc.name, func(t *testing.T) {
			if tc.expectedResult {
				s.Require().True(tc.input.IsAllPositive(), "Test case #%d: %s", i, tc.name)
			} else {
				s.Require().False(tc.input.IsAllPositive(), "Test case #%d: %s", i, tc.name)
			}
		})
	}
}

func (s *decCoinTestSuite) TestDecCoin_IsLT() {
	testCases := []struct {
		name           string
		coin           sdk.DecCoin
		otherCoin      sdk.DecCoin
		expectedResult bool
		expectedPanic  bool
	}{
		{"Same Denom - Less than other coin", sdk.DecCoin{testDenom1, math.LegacyNewDec(3)}, sdk.DecCoin{testDenom1, math.LegacyNewDec(19)}, true, false},

		{"Same Denom - Greater than other coin", sdk.DecCoin{testDenom1, math.LegacyNewDec(343340)}, sdk.DecCoin{testDenom1, math.LegacyNewDec(14)}, false, false},

		{"Same Denom - Same as other coin", sdk.DecCoin{testDenom1, math.LegacyNewDec(20)}, sdk.DecCoin{testDenom1, math.LegacyNewDec(20)}, false, false},

		{"Different Denom - Less than other coin", sdk.DecCoin{testDenom1, math.LegacyNewDec(3)}, sdk.DecCoin{testDenom2, math.LegacyNewDec(19)}, true, true},

		{"Different Denom - Greater than other coin", sdk.DecCoin{testDenom1, math.LegacyNewDec(343340)}, sdk.DecCoin{testDenom2, math.LegacyNewDec(14)}, true, true},

		{"Different Denom - Same as other coin", sdk.DecCoin{testDenom1, math.LegacyNewDec(20)}, sdk.DecCoin{testDenom2, math.LegacyNewDec(20)}, true, true},
	}

	for i, tc := range testCases {
		s.T().Run(tc.name, func(t *testing.T) {
			if tc.expectedPanic {
				s.Require().Panics(func() { tc.coin.IsLT(tc.otherCoin) }, "Test case #%d: %s", i, tc.name)
			} else {
				res := tc.coin.IsLT(tc.otherCoin)
				if tc.expectedResult {
					s.Require().True(res, "Test case #%d: %s", i, tc.name)
				} else {
					s.Require().False(res, "Test case #%d: %s", i, tc.name)
				}
			}
		})
	}
}

func (s *decCoinTestSuite) TestDecCoin_IsGTE() {
	testCases := []struct {
		name           string
		coin           sdk.DecCoin
		otherCoin      sdk.DecCoin
		expectedResult bool
		expectedPanic  bool
	}{
		{"Same Denom - Less than other coin", sdk.DecCoin{testDenom1, math.LegacyNewDec(3)}, sdk.DecCoin{testDenom1, math.LegacyNewDec(19)}, false, false},

		{"Same Denom - Greater than other coin", sdk.DecCoin{testDenom1, math.LegacyNewDec(343340)}, sdk.DecCoin{testDenom1, math.LegacyNewDec(14)}, true, false},

		{"Same Denom - Same as other coin", sdk.DecCoin{testDenom1, math.LegacyNewDec(20)}, sdk.DecCoin{testDenom1, math.LegacyNewDec(20)}, true, false},

		{"Different Denom - Less than other coin", sdk.DecCoin{testDenom1, math.LegacyNewDec(3)}, sdk.DecCoin{testDenom2, math.LegacyNewDec(19)}, true, true},

		{"Different Denom - Greater than other coin", sdk.DecCoin{testDenom1, math.LegacyNewDec(343340)}, sdk.DecCoin{testDenom2, math.LegacyNewDec(14)}, true, true},

		{"Different Denom - Same as other coin", sdk.DecCoin{testDenom1, math.LegacyNewDec(20)}, sdk.DecCoin{testDenom2, math.LegacyNewDec(20)}, true, true},
	}

	for i, tc := range testCases {
		s.T().Run(tc.name, func(t *testing.T) {
			if tc.expectedPanic {
				s.Require().Panics(func() { tc.coin.IsGTE(tc.otherCoin) }, "Test case #%d: %s", i, tc.name)
			} else {
				res := tc.coin.IsGTE(tc.otherCoin)
				if tc.expectedResult {
					s.Require().True(res, "Test case #%d: %s", i, tc.name)
				} else {
					s.Require().False(res, "Test case #%d: %s", i, tc.name)
				}
			}
		})
	}
}

func (s *decCoinTestSuite) TestDecCoins_IsZero() {
	testCases := []struct {
		name           string
		coins          sdk.DecCoins
		expectedResult bool
	}{
		{"No Coins", sdk.DecCoins{}, true},

		{"One Coin - Zero value", sdk.DecCoins{sdk.DecCoin{testDenom1, math.LegacyNewDec(0)}}, true},

		{"One Coin - Positive value", sdk.DecCoins{sdk.DecCoin{testDenom1, math.LegacyNewDec(5)}}, false},

		{"Multiple Coins - All zero value", sdk.DecCoins{
			sdk.DecCoin{testDenom1, math.LegacyNewDec(0)},
			sdk.DecCoin{testDenom1, math.LegacyNewDec(0)},
			sdk.DecCoin{testDenom1, math.LegacyNewDec(0)},
			sdk.DecCoin{testDenom1, math.LegacyNewDec(0)},
		}, true},

		{"Multiple Coins - Some positive value", sdk.DecCoins{
			sdk.DecCoin{testDenom1, math.LegacyNewDec(0)},
			sdk.DecCoin{testDenom1, math.LegacyNewDec(0)},
			sdk.DecCoin{testDenom1, math.LegacyNewDec(0)},
			sdk.DecCoin{testDenom1, math.LegacyNewDec(92233720)},
		}, false},
	}

	for i, tc := range testCases {
		s.T().Run(tc.name, func(t *testing.T) {
			if tc.expectedResult {
				s.Require().True(tc.coins.IsZero(), "Test case #%d: %s", i, tc.name)
			} else {
				s.Require().False(tc.coins.IsZero(), "Test case #%d: %s", i, tc.name)
			}
		})
	}
}

func (s *decCoinTestSuite) TestDecCoins_MulDec() {
	testCases := []struct {
		name           string
		coins          sdk.DecCoins
		multiplier     math.LegacyDec
		expectedResult sdk.DecCoins
	}{
		{"No Coins", sdk.DecCoins{}, math.LegacyNewDec(1), sdk.DecCoins(nil)},

		{"Multiple coins - zero multiplier", sdk.DecCoins{
			sdk.DecCoin{testDenom1, math.LegacyNewDec(10)},
			sdk.DecCoin{testDenom1, math.LegacyNewDec(30)},
		}, math.LegacyNewDec(0), sdk.DecCoins(nil)},

		{"Multiple coins - positive multiplier", sdk.DecCoins{
			sdk.DecCoin{testDenom1, math.LegacyNewDec(1)},
			sdk.DecCoin{testDenom1, math.LegacyNewDec(2)},
			sdk.DecCoin{testDenom1, math.LegacyNewDec(3)},
			sdk.DecCoin{testDenom1, math.LegacyNewDec(4)},
		}, math.LegacyNewDec(2), sdk.DecCoins{
			sdk.DecCoin{testDenom1, math.LegacyNewDec(20)},
		}},

		{"Multiple coins - negative multiplier", sdk.DecCoins{
			sdk.DecCoin{testDenom1, math.LegacyNewDec(1)},
			sdk.DecCoin{testDenom1, math.LegacyNewDec(2)},
			sdk.DecCoin{testDenom1, math.LegacyNewDec(3)},
			sdk.DecCoin{testDenom1, math.LegacyNewDec(4)},
		}, math.LegacyNewDec(-2), sdk.DecCoins{
			sdk.DecCoin{testDenom1, math.LegacyNewDec(-20)},
		}},

		{"Multiple coins - Different denom", sdk.DecCoins{
			sdk.DecCoin{testDenom1, math.LegacyNewDec(1)},
			sdk.DecCoin{testDenom2, math.LegacyNewDec(2)},
			sdk.DecCoin{testDenom1, math.LegacyNewDec(3)},
			sdk.DecCoin{testDenom2, math.LegacyNewDec(4)},
		}, math.LegacyNewDec(2), sdk.DecCoins{
			sdk.DecCoin{testDenom1, math.LegacyNewDec(8)},
			sdk.DecCoin{testDenom2, math.LegacyNewDec(12)},
		}},
	}

	for i, tc := range testCases {
		s.T().Run(tc.name, func(t *testing.T) {
			res := tc.coins.MulDec(tc.multiplier)
			s.Require().Equal(tc.expectedResult, res, "Test case #%d: %s", i, tc.name)
		})
	}
}

func (s *decCoinTestSuite) TestDecCoins_MulDecTruncate() {
	testCases := []struct {
		name           string
		coins          sdk.DecCoins
		multiplier     math.LegacyDec
		expectedResult sdk.DecCoins
		expectedPanic  bool
	}{
		{"No Coins", sdk.DecCoins{}, math.LegacyNewDec(1), sdk.DecCoins(nil), false},

		{"Multiple coins - zero multiplier", sdk.DecCoins{
			sdk.DecCoin{testDenom1, math.LegacyNewDecWithPrec(10, 3)},
			sdk.DecCoin{testDenom1, math.LegacyNewDecWithPrec(30, 2)},
		}, math.LegacyNewDec(0), sdk.DecCoins{}, false},

		{"Multiple coins - positive multiplier", sdk.DecCoins{
			sdk.DecCoin{testDenom1, math.LegacyNewDecWithPrec(15, 1)},
			sdk.DecCoin{testDenom1, math.LegacyNewDecWithPrec(15, 1)},
		}, math.LegacyNewDec(1), sdk.DecCoins{
			sdk.DecCoin{testDenom1, math.LegacyNewDecWithPrec(3, 0)},
		}, false},

		{"Multiple coins - positive multiplier", sdk.DecCoins{
			sdk.DecCoin{testDenom1, math.LegacyNewDecWithPrec(15, 1)},
			sdk.DecCoin{testDenom1, math.LegacyNewDecWithPrec(15, 1)},
		}, math.LegacyNewDec(-2), sdk.DecCoins{
			sdk.DecCoin{testDenom1, math.LegacyNewDecWithPrec(-6, 0)},
		}, false},

		{"Multiple coins - Different denom", sdk.DecCoins{
			sdk.DecCoin{testDenom1, math.LegacyNewDecWithPrec(15, 1)},
			sdk.DecCoin{testDenom2, math.LegacyNewDecWithPrec(3333, 4)},
			sdk.DecCoin{testDenom1, math.LegacyNewDecWithPrec(15, 1)},
			sdk.DecCoin{testDenom2, math.LegacyNewDecWithPrec(333, 4)},
		}, math.LegacyNewDec(10), sdk.DecCoins{
			sdk.DecCoin{testDenom1, math.LegacyNewDecWithPrec(30, 0)},
			sdk.DecCoin{testDenom2, math.LegacyNewDecWithPrec(3666, 3)},
		}, false},
	}

	for i, tc := range testCases {
		s.T().Run(tc.name, func(t *testing.T) {
			if tc.expectedPanic {
				s.Require().Panics(func() { tc.coins.MulDecTruncate(tc.multiplier) }, "Test case #%d: %s", i, tc.name)
			} else {
				res := tc.coins.MulDecTruncate(tc.multiplier)
				s.Require().Equal(tc.expectedResult, res, "Test case #%d: %s", i, tc.name)
			}
		})
	}
}

func (s *decCoinTestSuite) TestDecCoins_QuoDec() {
	testCases := []struct {
		name           string
		coins          sdk.DecCoins
		input          math.LegacyDec
		expectedResult sdk.DecCoins
		panics         bool
	}{
		{"No Coins", sdk.DecCoins{}, math.LegacyNewDec(1), sdk.DecCoins(nil), false},

		{"Multiple coins - zero input", sdk.DecCoins{
			sdk.DecCoin{testDenom1, math.LegacyNewDec(10)},
			sdk.DecCoin{testDenom1, math.LegacyNewDec(30)},
		}, math.LegacyNewDec(0), sdk.DecCoins(nil), true},

		{"Multiple coins - positive input", sdk.DecCoins{
			sdk.DecCoin{testDenom1, math.LegacyNewDec(3)},
			sdk.DecCoin{testDenom1, math.LegacyNewDec(4)},
		}, math.LegacyNewDec(2), sdk.DecCoins{
			sdk.DecCoin{testDenom1, math.LegacyNewDecWithPrec(35, 1)},
		}, false},

		{"Multiple coins - negative input", sdk.DecCoins{
			sdk.DecCoin{testDenom1, math.LegacyNewDec(3)},
			sdk.DecCoin{testDenom1, math.LegacyNewDec(4)},
		}, math.LegacyNewDec(-2), sdk.DecCoins{
			sdk.DecCoin{testDenom1, math.LegacyNewDecWithPrec(-35, 1)},
		}, false},

		{"Multiple coins - Different input", sdk.DecCoins{
			sdk.DecCoin{testDenom1, math.LegacyNewDec(1)},
			sdk.DecCoin{testDenom2, math.LegacyNewDec(2)},
			sdk.DecCoin{testDenom1, math.LegacyNewDec(3)},
			sdk.DecCoin{testDenom2, math.LegacyNewDec(4)},
		}, math.LegacyNewDec(2), sdk.DecCoins{
			sdk.DecCoin{testDenom1, math.LegacyNewDec(2)},
			sdk.DecCoin{testDenom2, math.LegacyNewDec(3)},
		}, false},
	}

	for i, tc := range testCases {
		s.T().Run(tc.name, func(t *testing.T) {
			if tc.panics {
				s.Require().Panics(func() { tc.coins.QuoDec(tc.input) }, "Test case #%d: %s", i, tc.name)
			} else {
				res := tc.coins.QuoDec(tc.input)
				s.Require().Equal(tc.expectedResult, res, "Test case #%d: %s", i, tc.name)
			}
		})
	}
}

func (s *decCoinTestSuite) TestDecCoin_IsEqual() {
	testCases := []struct {
		name           string
		coin           sdk.DecCoin
		otherCoin      sdk.DecCoin
		expectedResult bool
	}{
		{
			"Different Denom Same Amount",
			sdk.DecCoin{testDenom1, math.LegacyNewDec(20)},
			sdk.DecCoin{testDenom2, math.LegacyNewDec(20)},
			false,
		},

		{
			"Different Denom Different Amount",
			sdk.DecCoin{testDenom1, math.LegacyNewDec(20)},
			sdk.DecCoin{testDenom2, math.LegacyNewDec(10)},
			false,
		},

		{
			"Same Denom Different Amount",
			sdk.DecCoin{testDenom1, math.LegacyNewDec(20)},
			sdk.DecCoin{testDenom1, math.LegacyNewDec(10)},
			false,
		},

		{
			"Same Denom Same Amount",
			sdk.DecCoin{testDenom1, math.LegacyNewDec(20)},
			sdk.DecCoin{testDenom1, math.LegacyNewDec(20)},
			true,
		},
	}

	for i, tc := range testCases {
		s.T().Run(tc.name, func(t *testing.T) {
			res := tc.coin.IsEqual(tc.otherCoin)
			if tc.expectedResult {
				s.Require().True(res, "Test case #%d: %s", i, tc.name)
			} else {
				s.Require().False(res, "Test case #%d: %s", i, tc.name)
			}
		})
	}
}

func (s *decCoinTestSuite) TestDecCoins_IsEqual() {
	testCases := []struct {
		name           string
		coinsA         sdk.DecCoins
		coinsB         sdk.DecCoins
		expectedResult bool
	}{
		{"Different length sets", sdk.DecCoins{
			sdk.DecCoin{testDenom1, math.LegacyNewDec(3)},
			sdk.DecCoin{testDenom1, math.LegacyNewDec(4)},
		}, sdk.DecCoins{
			sdk.DecCoin{testDenom1, math.LegacyNewDec(35)},
		}, false},

		{"Same length - different denoms", sdk.DecCoins{
			sdk.DecCoin{testDenom1, math.LegacyNewDec(3)},
			sdk.DecCoin{testDenom1, math.LegacyNewDec(4)},
		}, sdk.DecCoins{
			sdk.DecCoin{testDenom2, math.LegacyNewDec(3)},
			sdk.DecCoin{testDenom2, math.LegacyNewDec(4)},
		}, false},

		{"Same length - different amounts", sdk.DecCoins{
			sdk.DecCoin{testDenom1, math.LegacyNewDec(3)},
			sdk.DecCoin{testDenom1, math.LegacyNewDec(4)},
		}, sdk.DecCoins{
			sdk.DecCoin{testDenom1, math.LegacyNewDec(41)},
			sdk.DecCoin{testDenom1, math.LegacyNewDec(343)},
		}, false},

		{"Same length - same amounts", sdk.DecCoins{
			sdk.DecCoin{testDenom1, math.LegacyNewDec(33)},
			sdk.DecCoin{testDenom1, math.LegacyNewDec(344)},
		}, sdk.DecCoins{
			sdk.DecCoin{testDenom1, math.LegacyNewDec(33)},
			sdk.DecCoin{testDenom1, math.LegacyNewDec(344)},
		}, true},
	}

	for i, tc := range testCases {
		s.T().Run(tc.name, func(t *testing.T) {
			res := tc.coinsA.Equal(tc.coinsB)
			if tc.expectedResult {
				s.Require().True(res, "Test case #%d: %s", i, tc.name)
			} else {
				s.Require().False(res, "Test case #%d: %s", i, tc.name)
			}
		})
	}
}

func (s *decCoinTestSuite) TestDecCoin_Validate() {
	var empty sdk.DecCoin
	testCases := []struct {
		name         string
		input        sdk.DecCoin
		expectedPass bool
	}{
		{"Uninitialized deccoin", empty, false},

		{"Invalid denom string", sdk.DecCoin{"(){9**&})", math.LegacyNewDec(33)}, false},

		{"Negative coin amount", sdk.DecCoin{testDenom1, math.LegacyNewDec(-33)}, false},

		{"Valid coin", sdk.DecCoin{testDenom1, math.LegacyNewDec(33)}, true},
	}

	for i, tc := range testCases {
		s.T().Run(tc.name, func(t *testing.T) {
			err := tc.input.Validate()
			if tc.expectedPass {
				s.Require().NoError(err, "unexpected result for test case #%d %s, input: %v", i, tc.name, tc.input)
			} else {
				s.Require().Error(err, "unexpected result for test case #%d %s, input: %v", i, tc.name, tc.input)
			}
		})
	}
}

func (s *decCoinTestSuite) TestDecCoin_ParseDecCoin() {
	var empty sdk.DecCoin
	testCases := []struct {
		name           string
		input          string
		expectedResult sdk.DecCoin
		expectedErr    bool
	}{
		{"Empty input", "", empty, true},

		{"Bad input", "✨🌟⭐", empty, true},

		{"Invalid decimal coin", "9.3.0stake", empty, true},

		{"Precision over limit", "9.11111111111111111111stake", empty, true},

		{"Valid upper case denom", "9.3STAKE", sdk.DecCoin{"STAKE", math.LegacyNewDecWithPrec(93, 1)}, false},

		{"Valid input - amount and denom separated by space", "9.3 stake", sdk.DecCoin{"stake", math.LegacyNewDecWithPrec(93, 1)}, false},

		{"Valid input - amount and denom concatenated", "9.3stake", sdk.DecCoin{"stake", math.LegacyNewDecWithPrec(93, 1)}, false},
	}

	for i, tc := range testCases {
		s.T().Run(tc.name, func(t *testing.T) {
			res, err := sdk.ParseDecCoin(tc.input)
			if tc.expectedErr {
				s.Require().Error(err, "expected error for test case #%d %s, input: %v", i, tc.name, tc.input)
			} else {
				s.Require().NoError(err, "unexpected error for test case #%d %s, input: %v", i, tc.name, tc.input)
				s.Require().Equal(tc.expectedResult, res, "unexpected result for test case #%d %s, input: %v", i, tc.name, tc.input)
			}
		})
	}
}

func (s *decCoinTestSuite) TestDecCoin_ParseDecAmount() {
	testCases := map[string]struct {
		input          string
		expectedAmount string
		expectedDenom  string
		expectedErr    bool
	}{
		"Parse empty string": {"", "", "", false},
		"Parse string which start with character different from digit, space, and letter": {"✨🌟⭐", "", "", true},
		"Parse string started with letter":                                                {"h10", "", "h10", false},
		"Parse string started with dot":                                                   {".atom", ".", "atom", false},

		"Parse string that contain only numbers": {"10", "10", "", false},
		"Use number for denom":                   {"10 11", "", "", true},
		"Use invalid character '&' for denom ":   {"10f&", "", "", true},
		"Use space between amount and denom":     {"10 atom", "10", "atom", false},
		"Use two space between amount and denom": {"10  atom", "10", "atom", false},

		"Denom start with digit": {"1 1atom", "", "", true},
		"Denom start with '/'":   {"1 /atom", "", "", true},
		"Denom start with ':'":   {"1 :atom", "", "", true},
		"Denom start with '.'":   {"1 .atom", "", "", true},
		"Denom start with '_'":   {"1 _atom", "", "", true},
		"Denom start with '-'":   {"1 -atom", "", "", true},

		"Denom contains '/'":   {"1 at/om", "1", "at/om", false},
		"Denom contains ':'":   {"2atom:", "2", "atom:", false},
		"Denom contains '.'":   {"3ato.m", "3", "ato.m", false},
		"Denom contains '_'":   {"4 a_tom", "4", "a_tom", false},
		"Denom contains '-'":   {"5 at-om", "5", "at-om", false},
		"Denom contains space": {"5 at om", "", "", true},
	}

	for name, tc := range testCases {
		s.T().Run(name, func(t *testing.T) {
			actualAmount, actualDenom, err := sdk.ParseDecAmount(tc.input)
			if tc.expectedErr {
				s.Require().Error(err, "expected error for test case %s, input: %v", name, tc.input)
			} else {
				s.Require().NoError(err, "unexpected error for test case %s, input: %v", name, tc.input)
				s.Require().Equal(tc.expectedAmount, actualAmount)
				s.Require().Equal(tc.expectedDenom, actualDenom)
			}
		})
	}
}<|MERGE_RESOLUTION|>--- conflicted
+++ resolved
@@ -99,7 +99,7 @@
 	}{
 		{sdk.DecCoins{{testDenom1, one}, {testDenom2, one}}, sdk.DecCoins{{testDenom1, one}, {testDenom2, one}}, sdk.DecCoins{{testDenom1, two}, {testDenom2, two}}},
 		{sdk.DecCoins{{testDenom1, zero}, {testDenom2, one}}, sdk.DecCoins{{testDenom1, zero}, {testDenom2, zero}}, sdk.DecCoins{{testDenom2, one}}},
-		{sdk.DecCoins{{testDenom1, zero}, {testDenom2, zero}}, sdk.DecCoins{{testDenom1, zero}, {testDenom2, zero}}, sdk.DecCoins{}},
+		{sdk.DecCoins{{testDenom1, zero}, {testDenom2, zero}}, sdk.DecCoins{{testDenom1, zero}, {testDenom2, zero}}, sdk.DecCoins(nil)},
 	}
 
 	for tcIndex, tc := range cases {
@@ -374,12 +374,6 @@
 	}{
 		{"", nil, false},
 		{"4stake", sdk.DecCoins{sdk.NewDecCoinFromDec("stake", math.LegacyNewDecFromInt(math.NewInt(4)))}, false},
-<<<<<<< HEAD
-		{"5.5atom", sdk.DecCoins{
-			sdk.NewDecCoinFromDec("atom", math.LegacyNewDecWithPrec(5500000000000000000, math.LegacyPrecision)),
-		}, false},
-=======
->>>>>>> 4f445ed9
 		{"5.5atom,4stake", sdk.DecCoins{
 			sdk.NewDecCoinFromDec("atom", math.LegacyNewDecWithPrec(5500000000000000000, math.LegacyPrecision)),
 			sdk.NewDecCoinFromDec("stake", math.LegacyNewDec(4)),
@@ -1154,51 +1148,4 @@
 			}
 		})
 	}
-}
-
-func (s *decCoinTestSuite) TestDecCoin_ParseDecAmount() {
-	testCases := map[string]struct {
-		input          string
-		expectedAmount string
-		expectedDenom  string
-		expectedErr    bool
-	}{
-		"Parse empty string": {"", "", "", false},
-		"Parse string which start with character different from digit, space, and letter": {"✨🌟⭐", "", "", true},
-		"Parse string started with letter":                                                {"h10", "", "h10", false},
-		"Parse string started with dot":                                                   {".atom", ".", "atom", false},
-
-		"Parse string that contain only numbers": {"10", "10", "", false},
-		"Use number for denom":                   {"10 11", "", "", true},
-		"Use invalid character '&' for denom ":   {"10f&", "", "", true},
-		"Use space between amount and denom":     {"10 atom", "10", "atom", false},
-		"Use two space between amount and denom": {"10  atom", "10", "atom", false},
-
-		"Denom start with digit": {"1 1atom", "", "", true},
-		"Denom start with '/'":   {"1 /atom", "", "", true},
-		"Denom start with ':'":   {"1 :atom", "", "", true},
-		"Denom start with '.'":   {"1 .atom", "", "", true},
-		"Denom start with '_'":   {"1 _atom", "", "", true},
-		"Denom start with '-'":   {"1 -atom", "", "", true},
-
-		"Denom contains '/'":   {"1 at/om", "1", "at/om", false},
-		"Denom contains ':'":   {"2atom:", "2", "atom:", false},
-		"Denom contains '.'":   {"3ato.m", "3", "ato.m", false},
-		"Denom contains '_'":   {"4 a_tom", "4", "a_tom", false},
-		"Denom contains '-'":   {"5 at-om", "5", "at-om", false},
-		"Denom contains space": {"5 at om", "", "", true},
-	}
-
-	for name, tc := range testCases {
-		s.T().Run(name, func(t *testing.T) {
-			actualAmount, actualDenom, err := sdk.ParseDecAmount(tc.input)
-			if tc.expectedErr {
-				s.Require().Error(err, "expected error for test case %s, input: %v", name, tc.input)
-			} else {
-				s.Require().NoError(err, "unexpected error for test case %s, input: %v", name, tc.input)
-				s.Require().Equal(tc.expectedAmount, actualAmount)
-				s.Require().Equal(tc.expectedDenom, actualDenom)
-			}
-		})
-	}
 }