--- conflicted
+++ resolved
@@ -13,15 +13,9 @@
 	ExportStatsPath    string // custom file path to save the exported simulation statistics JSON
 
 	Seed               int64  // simulation random seed
-<<<<<<< HEAD
-	InitialBlockHeight uint64 // initial block to start the simulation
-	GenesisTime        int64  // genesis time to start the simulation
-	NumBlocks          uint64 // number of new blocks to simulate from the initial block height
-=======
 	InitialBlockHeight int    // initial block to start the simulation
 	GenesisTime        int64  // genesis time to start the simulation
 	NumBlocks          int    // number of new blocks to simulate from the initial block height
->>>>>>> 4f445ed9
 	BlockSize          int    // operations per block
 	ChainID            string // chain-id used on the simulation
 
@@ -33,14 +27,11 @@
 	FuzzSeed    []byte
 	TB          testing.TB
 	FauxMerkle  bool
-<<<<<<< HEAD
-=======
 
 	// Deprecated: unused and will be removed
 	OnOperation bool // run slow invariants every operation
 	// Deprecated: unused and will be removed
 	AllInvariants bool // print all failed invariants if a broken invariant is found
->>>>>>> 4f445ed9
 }
 
 func (c Config) shallowCopy() Config {
