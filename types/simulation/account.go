package simulation

import (
	"errors"
	"math/rand"

	"github.com/cosmos/cosmos-sdk/crypto/keys/ed25519"
	"github.com/cosmos/cosmos-sdk/crypto/keys/secp256k1"
	cryptotypes "github.com/cosmos/cosmos-sdk/crypto/types"
	sdk "github.com/cosmos/cosmos-sdk/types"
)

// Account contains a privkey, pubkey, address tuple
// eventually more useful data can be placed in here.
// (e.g. number of coins)
type Account struct {
	PrivKey       cryptotypes.PrivKey
	PubKey        cryptotypes.PubKey
	Address       sdk.AccAddress
	ConsKey       cryptotypes.PrivKey
	AddressBech32 string
}

// Equals returns true if two accounts are equal
func (acc Account) Equals(acc2 Account) bool {
	return acc.Address.Equals(acc2.Address)
}

// RandomAcc picks and returns a random account and its index from an array.
func RandomAcc(r *rand.Rand, accs []Account) (Account, int) {
	idx := r.Intn(len(accs))
	return accs[idx], idx
}

<<<<<<< HEAD
// RandomAccounts deterministic generates n random accounts without duplicates.
=======
// RandomAccounts deterministically generates n random accounts without duplicates.
>>>>>>> 4f445ed9
func RandomAccounts(r *rand.Rand, n int) []Account {
	accs := make([]Account, n)
	idx := make(map[string]struct{}, n)
	var i int
	for i < n {
		// don't need that much entropy for simulation
		privkeySeed := make([]byte, 15)
		if _, err := r.Read(privkeySeed); err != nil {
			panic(err)
		}
		privKey := secp256k1.GenPrivKeyFromSecret(privkeySeed)
		pubKey := privKey.PubKey()
		addr := sdk.AccAddress(pubKey.Address())
		if _, exists := idx[string(addr.Bytes())]; exists {
			continue
		}
		idx[string(addr.Bytes())] = struct{}{}
		accs[i] = Account{
			Address:       addr,
			PrivKey:       privKey,
			PubKey:        pubKey,
			ConsKey:       ed25519.GenPrivKeyFromSecret(privkeySeed),
			AddressBech32: addr.String(),
		}
		i++
	}
	return accs
}

// FindAccount iterates over all the simulation accounts to find the one that matches
// the given address
func FindAccount(accs []Account, address sdk.Address) (Account, bool) {
	for _, acc := range accs {
		if acc.Address.Equals(address) {
			return acc, true
		}
	}

	return Account{}, false
}

// RandomFees returns a random fee by selecting a random coin denomination and
// amount from the account's available balance. If the user doesn't have enough
// funds for paying fees, it returns empty coins.
<<<<<<< HEAD
func RandomFees(r *rand.Rand, spendableCoins sdk.Coins) (sdk.Coins, error) {
=======
func RandomFees(r *rand.Rand, _ sdk.Context, spendableCoins sdk.Coins) (sdk.Coins, error) {
>>>>>>> 4f445ed9
	if spendableCoins.Empty() {
		return nil, nil
	}

	perm := r.Perm(len(spendableCoins))
	var randCoin sdk.Coin
	for _, index := range perm {
		randCoin = spendableCoins[index]
		if !randCoin.Amount.IsZero() {
			break
		}
	}

	if randCoin.Amount.IsZero() {
		return nil, errors.New("no coins found for random fees")
	}

	amt, err := RandPositiveInt(r, randCoin.Amount)
	if err != nil {
		return nil, err
	}

	// Create a random fee and verify the fees are within the account's spendable
	// balance.
	fees := sdk.NewCoins(sdk.NewCoin(randCoin.Denom, amt))

	return fees, nil
}<|MERGE_RESOLUTION|>--- conflicted
+++ resolved
@@ -32,11 +32,7 @@
 	return accs[idx], idx
 }
 
-<<<<<<< HEAD
-// RandomAccounts deterministic generates n random accounts without duplicates.
-=======
 // RandomAccounts deterministically generates n random accounts without duplicates.
->>>>>>> 4f445ed9
 func RandomAccounts(r *rand.Rand, n int) []Account {
 	accs := make([]Account, n)
 	idx := make(map[string]struct{}, n)
@@ -81,11 +77,7 @@
 // RandomFees returns a random fee by selecting a random coin denomination and
 // amount from the account's available balance. If the user doesn't have enough
 // funds for paying fees, it returns empty coins.
-<<<<<<< HEAD
-func RandomFees(r *rand.Rand, spendableCoins sdk.Coins) (sdk.Coins, error) {
-=======
 func RandomFees(r *rand.Rand, _ sdk.Context, spendableCoins sdk.Coins) (sdk.Coins, error) {
->>>>>>> 4f445ed9
 	if spendableCoins.Empty() {
 		return nil, nil
 	}
