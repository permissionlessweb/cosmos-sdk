/*
Package module contains application module patterns and associated "manager" functionality.
The module pattern has been broken down by:
  - inter-dependent module simulation functionality (AppModuleSimulation)
  - inter-dependent module full functionality (AppModule)

inter-dependent module functionality is module functionality which somehow
depends on other modules, typically through the module keeper.  Many of the
module keepers are dependent on each other, thus in order to access the full
set of module functionality we need to define all the keepers/params-store/keys
etc. This full set of advanced functionality is defined by the AppModule interface.

Independent module functions of modules can be accessed through a non instantiated AppModule.

Lastly the interface for genesis functionality (HasGenesis & HasABCIGenesis) has been
separated out from full module functionality (AppModule) so that modules which
are only used for genesis can take advantage of the Module patterns without
needlessly defining many placeholder functions
*/
package module

import (
	"context"
	"encoding/json"
	"errors"
	"fmt"
	"sort"

	abci "github.com/cometbft/cometbft/abci/types"
	cmtcryptoproto "github.com/cometbft/cometbft/proto/tendermint/crypto"
	"github.com/grpc-ecosystem/grpc-gateway/runtime"
	"github.com/spf13/cobra"
	"golang.org/x/exp/maps"

	"cosmossdk.io/core/appmodule"
	appmodulev2 "cosmossdk.io/core/appmodule/v2"
	"cosmossdk.io/core/genesis"
	"cosmossdk.io/core/registry"
	errorsmod "cosmossdk.io/errors"
	storetypes "cosmossdk.io/store/types"

	"github.com/cosmos/cosmos-sdk/client"
	"github.com/cosmos/cosmos-sdk/codec"
	sdk "github.com/cosmos/cosmos-sdk/types"
	sdkerrors "github.com/cosmos/cosmos-sdk/types/errors"
)

// Deprecated: use the embed extension interfaces instead, when needed.
type AppModuleBasic interface {
	HasName
	HasGRPCGateway
	HasAminoCodec

	appmodulev2.HasRegisterInterfaces
}

// AppModule is the form for an application module. Most of
// its functionality has been moved to extension interfaces.
// Deprecated: use appmodule.AppModule with a combination of extension interfaces interfaces instead.
type AppModule interface {
	HasName

	appmodulev2.AppModule
	appmodulev2.HasRegisterInterfaces
}

// HasName allows the module to provide its own name for legacy purposes.
// Newer apps should specify the name for their modules using a map
// using NewManagerFromMap.
type HasName interface {
	Name() string
}

// HasGenesisBasics is the legacy interface for stateless genesis methods.
type HasGenesisBasics interface {
	HasName

	DefaultGenesis() json.RawMessage
	ValidateGenesis(json.RawMessage) error
}

// HasAminoCodec is the interface for modules that have amino codec registration.
// Deprecated: modules should not need to register their own amino codecs.
type HasAminoCodec interface {
	RegisterLegacyAminoCodec(*codec.LegacyAmino)
}

// HasGRPCGateway is the interface for modules to register their gRPC gateway routes.
type HasGRPCGateway interface {
	RegisterGRPCGatewayRoutes(client.Context, *runtime.ServeMux)
}

// HasGenesis is the extension interface for stateful genesis methods.
// Prefer directly importing appmodulev2 or appmodule instead of using this alias.
type HasGenesis = appmodulev2.HasGenesis

// HasABCIGenesis is the extension interface for stateful genesis methods which returns validator updates.
type HasABCIGenesis interface {
	HasGenesisBasics
	InitGenesis(context.Context, json.RawMessage) ([]ValidatorUpdate, error)
	ExportGenesis(context.Context) (json.RawMessage, error)
}

// HasInvariants is the interface for registering invariants.
type HasInvariants interface {
	// RegisterInvariants registers module invariants.
	RegisterInvariants(sdk.InvariantRegistry)
}

// HasServices is the interface for modules to register services.
type HasServices interface {
	// RegisterServices allows a module to register services.
	RegisterServices(Configurator)
}

<<<<<<< HEAD
// HasConsensusVersion is the interface for declaring a module consensus version.
type HasConsensusVersion = appmodule.HasConsensusVersion
=======
// MigrationHandler is the migration function that each module registers.
type MigrationHandler func(sdk.Context) error

// VersionMap is a map of moduleName -> version
type VersionMap appmodule.VersionMap

// ValidatorUpdate is the type for validator updates.
type ValidatorUpdate = appmodulev2.ValidatorUpdate
>>>>>>> cdc32918

// HasABCIEndBlock is the interface for modules that need to run code at the end of the block.
type HasABCIEndBlock interface {
	AppModule
<<<<<<< HEAD
	EndBlock(context.Context) ([]appmodulev2.ValidatorUpdate, error)
=======
	EndBlock(context.Context) ([]ValidatorUpdate, error)
>>>>>>> cdc32918
}

// Manager defines a module manager that provides the high level utility for managing and executing
// operations for a group of modules
type Manager struct {
	Modules                  map[string]appmodule.AppModule
	OrderInitGenesis         []string
	OrderExportGenesis       []string
	OrderPreBlockers         []string
	OrderBeginBlockers       []string
	OrderEndBlockers         []string
	OrderPrepareCheckStaters []string
	OrderPrecommiters        []string
	OrderMigrations          []string
}

// NewManager creates a new Manager object.
func NewManager(modules ...AppModule) *Manager {
	moduleMap := make(map[string]appmodule.AppModule)
	modulesStr := make([]string, 0, len(modules))
	preBlockModulesStr := make([]string, 0)
	for _, module := range modules {
		if _, ok := module.(appmodule.AppModule); !ok {
			panic(fmt.Sprintf("module %s does not implement appmodule.AppModule", module.Name()))
		}

		moduleMap[module.Name()] = module
		modulesStr = append(modulesStr, module.Name())
		if _, ok := module.(appmodule.HasPreBlocker); ok {
			preBlockModulesStr = append(preBlockModulesStr, module.Name())
		}
	}

	return &Manager{
		Modules:                  moduleMap,
		OrderInitGenesis:         modulesStr,
		OrderExportGenesis:       modulesStr,
		OrderPreBlockers:         preBlockModulesStr,
		OrderBeginBlockers:       modulesStr,
		OrderPrepareCheckStaters: modulesStr,
		OrderPrecommiters:        modulesStr,
		OrderEndBlockers:         modulesStr,
	}
}

// NewManagerFromMap creates a new Manager object from a map of module names to module implementations.
// This method should be used for apps and modules which have migrated to the cosmossdk.io/core.appmodule.AppModule API.
func NewManagerFromMap(moduleMap map[string]appmodule.AppModule) *Manager {
	simpleModuleMap := make(map[string]appmodule.AppModule)
	modulesStr := make([]string, 0, len(simpleModuleMap))
	preBlockModulesStr := make([]string, 0)
	for name, module := range moduleMap {
		simpleModuleMap[name] = module
		modulesStr = append(modulesStr, name)
		if _, ok := module.(appmodule.HasPreBlocker); ok {
			preBlockModulesStr = append(preBlockModulesStr, name)
		}
	}

	// Sort the modules by name. Given that we are using a map above we can't guarantee the order.
	sort.Strings(modulesStr)

	return &Manager{
		Modules:                  simpleModuleMap,
		OrderInitGenesis:         modulesStr,
		OrderExportGenesis:       modulesStr,
		OrderPreBlockers:         preBlockModulesStr,
		OrderBeginBlockers:       modulesStr,
		OrderEndBlockers:         modulesStr,
		OrderPrecommiters:        modulesStr,
		OrderPrepareCheckStaters: modulesStr,
	}
}

// SetOrderInitGenesis sets the order of init genesis calls
func (m *Manager) SetOrderInitGenesis(moduleNames ...string) {
	m.assertNoForgottenModules("SetOrderInitGenesis", moduleNames, func(moduleName string) bool {
		module := m.Modules[moduleName]
		if _, hasGenesis := module.(appmodule.HasGenesisAuto); hasGenesis {
			return !hasGenesis
		}

		if _, hasABCIGenesis := module.(HasABCIGenesis); hasABCIGenesis {
			return !hasABCIGenesis
		}

		_, hasGenesis := module.(HasGenesis)
		return !hasGenesis
	})
	m.OrderInitGenesis = moduleNames
}

// SetOrderExportGenesis sets the order of export genesis calls
func (m *Manager) SetOrderExportGenesis(moduleNames ...string) {
	m.assertNoForgottenModules("SetOrderExportGenesis", moduleNames, func(moduleName string) bool {
		module := m.Modules[moduleName]
		if _, hasGenesis := module.(appmodule.HasGenesisAuto); hasGenesis {
			return !hasGenesis
		}

		if _, hasABCIGenesis := module.(HasABCIGenesis); hasABCIGenesis {
			return !hasABCIGenesis
		}

		_, hasGenesis := module.(HasGenesis)
		return !hasGenesis
	})
	m.OrderExportGenesis = moduleNames
}

// SetOrderPreBlockers sets the order of set pre-blocker calls
func (m *Manager) SetOrderPreBlockers(moduleNames ...string) {
	m.assertNoForgottenModules("SetOrderPreBlockers", moduleNames,
		func(moduleName string) bool {
			module := m.Modules[moduleName]
			_, hasBlock := module.(appmodule.HasPreBlocker)
			return !hasBlock
		})
	m.OrderPreBlockers = moduleNames
}

// SetOrderBeginBlockers sets the order of set begin-blocker calls
func (m *Manager) SetOrderBeginBlockers(moduleNames ...string) {
	m.assertNoForgottenModules("SetOrderBeginBlockers", moduleNames,
		func(moduleName string) bool {
			module := m.Modules[moduleName]
			_, hasBeginBlock := module.(appmodule.HasBeginBlocker)
			return !hasBeginBlock
		})
	m.OrderBeginBlockers = moduleNames
}

// SetOrderEndBlockers sets the order of set end-blocker calls
func (m *Manager) SetOrderEndBlockers(moduleNames ...string) {
	m.assertNoForgottenModules("SetOrderEndBlockers", moduleNames,
		func(moduleName string) bool {
			module := m.Modules[moduleName]
			if _, hasEndBlock := module.(appmodule.HasEndBlocker); hasEndBlock {
				return !hasEndBlock
			}

			_, hasABCIEndBlock := module.(HasABCIEndBlock)
			return !hasABCIEndBlock
		})
	m.OrderEndBlockers = moduleNames
}

// SetOrderPrepareCheckStaters sets the order of set prepare-check-stater calls
func (m *Manager) SetOrderPrepareCheckStaters(moduleNames ...string) {
	m.assertNoForgottenModules("SetOrderPrepareCheckStaters", moduleNames,
		func(moduleName string) bool {
			module := m.Modules[moduleName]
			_, hasPrepareCheckState := module.(appmodule.HasPrepareCheckState)
			return !hasPrepareCheckState
		})
	m.OrderPrepareCheckStaters = moduleNames
}

// SetOrderPrecommiters sets the order of set precommiter calls
func (m *Manager) SetOrderPrecommiters(moduleNames ...string) {
	m.assertNoForgottenModules("SetOrderPrecommiters", moduleNames,
		func(moduleName string) bool {
			module := m.Modules[moduleName]
			_, hasPrecommit := module.(appmodule.HasPrecommit)
			return !hasPrecommit
		})
	m.OrderPrecommiters = moduleNames
}

// SetOrderMigrations sets the order of migrations to be run. If not set
// then migrations will be run with an order defined in `DefaultMigrationsOrder`.
func (m *Manager) SetOrderMigrations(moduleNames ...string) {
	m.assertNoForgottenModules("SetOrderMigrations", moduleNames, nil)
	m.OrderMigrations = moduleNames
}

// RegisterLegacyAminoCodec registers all module codecs
func (m *Manager) RegisterLegacyAminoCodec(cdc *codec.LegacyAmino) {
	for _, b := range m.Modules {
		if mod, ok := b.(HasAminoCodec); ok {
			mod.RegisterLegacyAminoCodec(cdc)
		}
	}
}

// RegisterInterfaces registers all module interface types
func (m *Manager) RegisterInterfaces(registry registry.LegacyRegistry) {
	for _, b := range m.Modules {
		if mod, ok := b.(appmodule.HasRegisterInterfaces); ok {
			mod.RegisterInterfaces(registry)
		}
	}
}

// DefaultGenesis provides default genesis information for all modules
func (m *Manager) DefaultGenesis() map[string]json.RawMessage {
	genesisData := make(map[string]json.RawMessage)
	for name, b := range m.Modules {
		if mod, ok := b.(HasGenesisBasics); ok {
			genesisData[mod.Name()] = mod.DefaultGenesis()
<<<<<<< HEAD
		} else if mod, ok := b.(HasName); ok {
			if modgen, ok := b.(appmodulev2.HasGenesis); ok {
				genesisData[mod.Name()] = modgen.DefaultGenesis()
			} else {
				genesisData[mod.Name()] = []byte("{}")
			}
=======
		} else if mod, ok := b.(appmodule.HasGenesis); ok {
			genesisData[name] = mod.DefaultGenesis()
		} else {
			genesisData[name] = []byte("{}")
>>>>>>> cdc32918
		}
	}

	return genesisData
}

// ValidateGenesis performs genesis state validation for all modules
func (m *Manager) ValidateGenesis(genesisData map[string]json.RawMessage) error {
	for name, b := range m.Modules {
		if mod, ok := b.(HasGenesisBasics); ok {
			if err := mod.ValidateGenesis(genesisData[mod.Name()]); err != nil {
				return err
			}
<<<<<<< HEAD
		} else if mod, ok := b.(HasName); ok {
			if modgen, ok := b.(appmodulev2.HasGenesis); ok {
				if err := modgen.ValidateGenesis(genesisData[mod.Name()]); err != nil {
					return err
				}
=======
		} else if mod, ok := b.(appmodule.HasGenesis); ok {
			if err := mod.ValidateGenesis(genesisData[name]); err != nil {
				return err
>>>>>>> cdc32918
			}
		}
	}

	return nil
}

// RegisterGRPCGatewayRoutes registers all module rest routes
func (m *Manager) RegisterGRPCGatewayRoutes(clientCtx client.Context, rtr *runtime.ServeMux) {
	for _, b := range m.Modules {
		if mod, ok := b.(HasGRPCGateway); ok {
			mod.RegisterGRPCGatewayRoutes(clientCtx, rtr)
		}
	}
}

// AddTxCommands adds all tx commands to the rootTxCmd.
func (m *Manager) AddTxCommands(rootTxCmd *cobra.Command) {
	for _, b := range m.Modules {
		if mod, ok := b.(interface {
			GetTxCmd() *cobra.Command
		}); ok {
			if cmd := mod.GetTxCmd(); cmd != nil {
				rootTxCmd.AddCommand(cmd)
			}
		}
	}
}

// AddQueryCommands adds all query commands to the rootQueryCmd.
func (m *Manager) AddQueryCommands(rootQueryCmd *cobra.Command) {
	for _, b := range m.Modules {
		if mod, ok := b.(interface {
			GetQueryCmd() *cobra.Command
		}); ok {
			if cmd := mod.GetQueryCmd(); cmd != nil {
				rootQueryCmd.AddCommand(cmd)
			}
		}
	}
}

// RegisterInvariants registers all module invariants
func (m *Manager) RegisterInvariants(ir sdk.InvariantRegistry) {
	for _, module := range m.Modules {
		if module, ok := module.(HasInvariants); ok {
			module.RegisterInvariants(ir)
		}
	}
}

// RegisterServices registers all module services
func (m *Manager) RegisterServices(cfg Configurator) error {
	for _, module := range m.Modules {
		if module, ok := module.(HasServices); ok {
			module.RegisterServices(cfg)
		}

		if module, ok := module.(appmodule.HasServices); ok {
			err := module.RegisterServices(cfg)
			if err != nil {
				return err
			}
		}

		if module, ok := module.(appmodule.HasMigrations); ok {
			err := module.RegisterMigrations(cfg)
			if err != nil {
				return err
			}
		}

		if cfg.Error() != nil {
			return cfg.Error()
		}
	}

	return nil
}

// InitGenesis performs init genesis functionality for modules. Exactly one
// module must return a non-empty validator set update to correctly initialize
// the chain.
func (m *Manager) InitGenesis(ctx sdk.Context, genesisData map[string]json.RawMessage) (*abci.ResponseInitChain, error) {
	var validatorUpdates []ValidatorUpdate
	ctx.Logger().Info("initializing blockchain state from genesis.json")
	for _, moduleName := range m.OrderInitGenesis {
		if genesisData[moduleName] == nil {
			continue
		}

		mod := m.Modules[moduleName]
		// we might get an adapted module, a native core API module or a legacy module
		if module, ok := mod.(appmodule.HasGenesisAuto); ok {
			ctx.Logger().Debug("running initialization for module", "module", moduleName)
			// core API genesis
			source, err := genesis.SourceFromRawJSON(genesisData[moduleName])
			if err != nil {
				return &abci.ResponseInitChain{}, err
			}

			err = module.InitGenesis(ctx, source)
			if err != nil {
				return &abci.ResponseInitChain{}, err
			}
		} else if module, ok := mod.(HasGenesis); ok {
			ctx.Logger().Debug("running initialization for module", "module", moduleName)
			if err := module.InitGenesis(ctx, genesisData[moduleName]); err != nil {
				return &abci.ResponseInitChain{}, err
			}
		} else if module, ok := mod.(HasABCIGenesis); ok {
			ctx.Logger().Debug("running initialization for module", "module", moduleName)
			moduleValUpdates, err := module.InitGenesis(ctx, genesisData[moduleName])
			if err != nil {
				return &abci.ResponseInitChain{}, err
			}

			// use these validator updates if provided, the module manager assumes
			// only one module will update the validator set
			if len(moduleValUpdates) > 0 {
				if len(validatorUpdates) > 0 {
					return &abci.ResponseInitChain{}, errors.New("validator InitGenesis updates already set by a previous module")
				}
				validatorUpdates = moduleValUpdates
			}
		}
	}

	// a chain must initialize with a non-empty validator set
	if len(validatorUpdates) == 0 {
		return &abci.ResponseInitChain{}, fmt.Errorf("validator set is empty after InitGenesis, please ensure at least one validator is initialized with a delegation greater than or equal to the DefaultPowerReduction (%d)", sdk.DefaultPowerReduction)
	}

	cometValidatorUpdates := make([]abci.ValidatorUpdate, len(validatorUpdates))
	for i, v := range validatorUpdates {
		var pubkey cmtcryptoproto.PublicKey
		switch v.PubKeyType {
		case "ed25519":
			pubkey = cmtcryptoproto.PublicKey{
				Sum: &cmtcryptoproto.PublicKey_Ed25519{
					Ed25519: v.PubKey,
				},
			}
		case "secp256k1":
			pubkey = cmtcryptoproto.PublicKey{
				Sum: &cmtcryptoproto.PublicKey_Secp256K1{
					Secp256K1: v.PubKey,
				},
			}
		}

		cometValidatorUpdates[i] = abci.ValidatorUpdate{
			PubKey: pubkey,
			Power:  v.Power,
		}
	}

	return &abci.ResponseInitChain{
		Validators: cometValidatorUpdates,
	}, nil
}

// ExportGenesis performs export genesis functionality for modules
func (m *Manager) ExportGenesis(ctx sdk.Context) (map[string]json.RawMessage, error) {
	return m.ExportGenesisForModules(ctx, []string{})
}

// ExportGenesisForModules performs export genesis functionality for modules
func (m *Manager) ExportGenesisForModules(ctx sdk.Context, modulesToExport []string) (map[string]json.RawMessage, error) {
	if len(modulesToExport) == 0 {
		modulesToExport = m.OrderExportGenesis
	}
	// verify modules exists in app, so that we don't panic in the middle of an export
	if err := m.checkModulesExists(modulesToExport); err != nil {
		return nil, err
	}

	type genesisResult struct {
		bz  json.RawMessage
		err error
	}

	channels := make(map[string]chan genesisResult)
	for _, moduleName := range modulesToExport {
		mod := m.Modules[moduleName]
		if module, ok := mod.(appmodule.HasGenesisAuto); ok {
			// core API genesis
			channels[moduleName] = make(chan genesisResult)
			go func(module appmodule.HasGenesisAuto, ch chan genesisResult) {
				ctx := ctx.WithGasMeter(storetypes.NewInfiniteGasMeter()) // avoid race conditions
				target := genesis.RawJSONTarget{}
				err := module.ExportGenesis(ctx, target.Target())
				if err != nil {
					ch <- genesisResult{nil, err}
					return
				}

				rawJSON, err := target.JSON()
				if err != nil {
					ch <- genesisResult{nil, err}
					return
				}

				ch <- genesisResult{rawJSON, nil}
			}(module, channels[moduleName])
		} else if module, ok := mod.(HasGenesis); ok {
			channels[moduleName] = make(chan genesisResult)
			go func(module HasGenesis, ch chan genesisResult) {
				ctx := ctx.WithGasMeter(storetypes.NewInfiniteGasMeter()) // avoid race conditions
				jm, err := module.ExportGenesis(ctx)
				if err != nil {
					ch <- genesisResult{nil, err}
					return
				}
				ch <- genesisResult{jm, nil}
			}(module, channels[moduleName])
		} else if module, ok := mod.(HasABCIGenesis); ok {
			channels[moduleName] = make(chan genesisResult)
			go func(module HasABCIGenesis, ch chan genesisResult) {
				ctx := ctx.WithGasMeter(storetypes.NewInfiniteGasMeter()) // avoid race conditions
				jm, err := module.ExportGenesis(ctx)
				if err != nil {
					ch <- genesisResult{nil, err}
				}
				ch <- genesisResult{jm, nil}
			}(module, channels[moduleName])
		}
	}

	genesisData := make(map[string]json.RawMessage)
	for moduleName := range channels {
		res := <-channels[moduleName]
		if res.err != nil {
			return nil, fmt.Errorf("genesis export error in %s: %w", moduleName, res.err)
		}

		genesisData[moduleName] = res.bz
	}

	return genesisData, nil
}

// checkModulesExists verifies that all modules in the list exist in the app
func (m *Manager) checkModulesExists(moduleName []string) error {
	for _, name := range moduleName {
		if _, ok := m.Modules[name]; !ok {
			return fmt.Errorf("module %s does not exist", name)
		}
	}

	return nil
}

// assertNoForgottenModules checks that we didn't forget any modules in the SetOrder* functions.
// `pass` is a closure which allows one to omit modules from `moduleNames`.
// If you provide non-nil `pass` and it returns true, the module would not be subject of the assertion.
func (m *Manager) assertNoForgottenModules(setOrderFnName string, moduleNames []string, pass func(moduleName string) bool) {
	ms := make(map[string]bool)
	for _, m := range moduleNames {
		ms[m] = true
	}
	var missing []string
	for m := range m.Modules {
		m := m
		if pass != nil && pass(m) {
			continue
		}

		if !ms[m] {
			missing = append(missing, m)
		}
	}
	if len(missing) != 0 {
		sort.Strings(missing)
		panic(fmt.Sprintf(
			"all modules must be defined when setting %s, missing: %v", setOrderFnName, missing))
	}
}

<<<<<<< HEAD
// MigrationHandler is the migration function that each module registers.
type MigrationHandler func(ctx sdk.Context) error

// VersionMap is a map of moduleName -> version
type VersionMap = appmodule.VersionMap

=======
>>>>>>> cdc32918
// RunMigrations performs in-place store migrations for all modules. This
// function MUST be called inside an x/upgrade UpgradeHandler.
//
// Recall that in an upgrade handler, the `fromVM` VersionMap is retrieved from
// x/upgrade's store, and the function needs to return the target VersionMap
// that will in turn be persisted to the x/upgrade's store. In general,
// returning RunMigrations should be enough:
//
// Example:
//
//	cfg := module.NewConfigurator(...)
//	app.UpgradeKeeper.SetUpgradeHandler("my-plan", func(ctx context.Context, plan upgradetypes.Plan, fromVM module.VersionMap) (module.VersionMap, error) {
//	    return app.mm.RunMigrations(ctx, cfg, fromVM)
//	})
//
// Internally, RunMigrations will perform the following steps:
// - create an `updatedVM` VersionMap of module with their latest ConsensusVersion
// - make a diff of `fromVM` and `udpatedVM`, and for each module:
//   - if the module's `fromVM` version is less than its `updatedVM` version,
//     then run in-place store migrations for that module between those versions.
//   - if the module does not exist in the `fromVM` (which means that it's a new module,
//     because it was not in the previous x/upgrade's store), then run
//     `InitGenesis` on that module.
//
// - return the `updatedVM` to be persisted in the x/upgrade's store.
//
// Migrations are run in an order defined by `Manager.OrderMigrations` or (if not set) defined by
// `DefaultMigrationsOrder` function.
//
// As an app developer, if you wish to skip running InitGenesis for your new
// module "foo", you need to manually pass a `fromVM` argument to this function
// foo's module version set to its latest ConsensusVersion. That way, the diff
// between the function's `fromVM` and `udpatedVM` will be empty, hence not
// running anything for foo.
//
// Example:
//
//	cfg := module.NewConfigurator(...)
//	app.UpgradeKeeper.SetUpgradeHandler("my-plan", func(ctx context.Context, plan upgradetypes.Plan, fromVM module.VersionMap) (module.VersionMap, error) {
//	    // Assume "foo" is a new module.
//	    // `fromVM` is fetched from existing x/upgrade store. Since foo didn't exist
//	    // before this upgrade, `v, exists := fromVM["foo"]; exists == false`, and RunMigration will by default
//	    // run InitGenesis on foo.
//	    // To skip running foo's InitGenesis, you need set `fromVM`'s foo to its latest
//	    // consensus version:
//	    fromVM["foo"] = foo.AppModule{}.ConsensusVersion()
//
//	    return app.mm.RunMigrations(ctx, cfg, fromVM)
//	})
//
// Please also refer to https://docs.cosmos.network/main/core/upgrade for more information.
func (m Manager) RunMigrations(ctx context.Context, cfg Configurator, fromVM appmodule.VersionMap) (appmodule.VersionMap, error) {
	c, ok := cfg.(*configurator)
	if !ok {
		return nil, errorsmod.Wrapf(sdkerrors.ErrInvalidType, "expected %T, got %T", &configurator{}, cfg)
	}
	modules := m.OrderMigrations
	if modules == nil {
		modules = DefaultMigrationsOrder(m.ModuleNames())
	}

	sdkCtx := sdk.UnwrapSDKContext(ctx)
	updatedVM := appmodule.VersionMap{}
	for _, moduleName := range modules {
		module := m.Modules[moduleName]
		fromVersion, exists := fromVM[moduleName]
		toVersion := uint64(0)
		if module, ok := module.(appmodule.HasConsensusVersion); ok {
			toVersion = module.ConsensusVersion()
		}

		// We run migration if the module is specified in `fromVM`.
		// Otherwise we run InitGenesis.
		//
		// The module won't exist in the fromVM in two cases:
		// 1. A new module is added. In this case we run InitGenesis with an
		// empty genesis state.
		// 2. An existing chain is upgrading from version < 0.43 to v0.43+ for the first time.
		// In this case, all modules have yet to be added to x/upgrade's VersionMap store.
		if exists {
			err := c.runModuleMigrations(sdkCtx, moduleName, fromVersion, toVersion)
			if err != nil {
				return nil, err
			}
		} else {
			sdkCtx.Logger().Info(fmt.Sprintf("adding a new module: %s", moduleName))
			if module, ok := m.Modules[moduleName].(HasGenesis); ok {
				if err := module.InitGenesis(sdkCtx, module.DefaultGenesis()); err != nil {
					return nil, err
				}
			}
			if module, ok := m.Modules[moduleName].(HasABCIGenesis); ok {
				moduleValUpdates, err := module.InitGenesis(sdkCtx, module.DefaultGenesis())
				if err != nil {
					return nil, err
				}

				// The module manager assumes only one module will update the
				// validator set, and it can't be a new module.
				if len(moduleValUpdates) > 0 {
					return nil, errorsmod.Wrapf(sdkerrors.ErrLogic, "validator InitGenesis update is already set by another module")
				}
			}
		}

		updatedVM[moduleName] = toVersion
	}

	return updatedVM, nil
}

// PreBlock performs begin block functionality for upgrade module.
// It takes the current context as a parameter and returns a boolean value
// indicating whether the migration was successfully executed or not.
func (m *Manager) PreBlock(ctx sdk.Context) error {
	ctx = ctx.WithEventManager(sdk.NewEventManager())
	for _, moduleName := range m.OrderPreBlockers {
		if module, ok := m.Modules[moduleName].(appmodule.HasPreBlocker); ok {
			if err := module.PreBlock(ctx); err != nil {
				return err
			}
		}
	}
	return nil
}

// BeginBlock performs begin block functionality for all modules. It creates a
// child context with an event manager to aggregate events emitted from all
// modules.
func (m *Manager) BeginBlock(ctx sdk.Context) (sdk.BeginBlock, error) {
	ctx = ctx.WithEventManager(sdk.NewEventManager())
	for _, moduleName := range m.OrderBeginBlockers {
		if module, ok := m.Modules[moduleName].(appmodule.HasBeginBlocker); ok {
			if err := module.BeginBlock(ctx); err != nil {
				return sdk.BeginBlock{}, err
			}
		}
	}

	return sdk.BeginBlock{
		Events: ctx.EventManager().ABCIEvents(),
	}, nil
}

// EndBlock performs end block functionality for all modules. It creates a
// child context with an event manager to aggregate events emitted from all
// modules.
func (m *Manager) EndBlock(ctx sdk.Context) (sdk.EndBlock, error) {
	ctx = ctx.WithEventManager(sdk.NewEventManager())
<<<<<<< HEAD
	validatorUpdates := []appmodulev2.ValidatorUpdate{}
=======
	validatorUpdates := []ValidatorUpdate{}
>>>>>>> cdc32918

	for _, moduleName := range m.OrderEndBlockers {
		if module, ok := m.Modules[moduleName].(appmodule.HasEndBlocker); ok {
			err := module.EndBlock(ctx)
			if err != nil {
				return sdk.EndBlock{}, err
			}
		} else if module, ok := m.Modules[moduleName].(HasABCIEndBlock); ok {
			moduleValUpdates, err := module.EndBlock(ctx)
			if err != nil {
				return sdk.EndBlock{}, err
			}
			// use these validator updates if provided, the module manager assumes
			// only one module will update the validator set
			if len(moduleValUpdates) > 0 {
				if len(validatorUpdates) > 0 {
					return sdk.EndBlock{}, errors.New("validator EndBlock updates already set by a previous module")
				}

				validatorUpdates = append(validatorUpdates, moduleValUpdates...)
			}
		}
	}

	cometValidatorUpdates := make([]abci.ValidatorUpdate, len(validatorUpdates))
	for i, v := range validatorUpdates {
		var pubkey cmtcryptoproto.PublicKey
		switch v.PubKeyType {
		case "ed25519":
			pubkey = cmtcryptoproto.PublicKey{
				Sum: &cmtcryptoproto.PublicKey_Ed25519{
					Ed25519: v.PubKey,
				},
			}
		case "secp256k1":
			pubkey = cmtcryptoproto.PublicKey{
				Sum: &cmtcryptoproto.PublicKey_Secp256K1{
					Secp256K1: v.PubKey,
				},
			}
		}

		cometValidatorUpdates[i] = abci.ValidatorUpdate{
			PubKey: pubkey,
			Power:  v.Power,
		}
	}

	return sdk.EndBlock{
		ValidatorUpdates: cometValidatorUpdates,
		Events:           ctx.EventManager().ABCIEvents(),
	}, nil
}

// Precommit performs precommit functionality for all modules.
func (m *Manager) Precommit(ctx sdk.Context) error {
	for _, moduleName := range m.OrderPrecommiters {
		module, ok := m.Modules[moduleName].(appmodule.HasPrecommit)
		if !ok {
			continue
		}
		if err := module.Precommit(ctx); err != nil {
			return err
		}
	}
	return nil
}

// PrepareCheckState performs functionality for preparing the check state for all modules.
func (m *Manager) PrepareCheckState(ctx sdk.Context) error {
	for _, moduleName := range m.OrderPrepareCheckStaters {
		module, ok := m.Modules[moduleName].(appmodule.HasPrepareCheckState)
		if !ok {
			continue
		}
		if err := module.PrepareCheckState(ctx); err != nil {
			return err
		}
	}
	return nil
}

// GetVersionMap gets consensus version from all modules
func (m *Manager) GetVersionMap() appmodule.VersionMap {
	vermap := make(appmodule.VersionMap)
	for name, v := range m.Modules {
		version := uint64(0)
		if v, ok := v.(appmodule.HasConsensusVersion); ok {
			version = v.ConsensusVersion()
		}
		name := name
		vermap[name] = version
	}

	return vermap
}

// ModuleNames returns list of all module names, without any particular order.
func (m *Manager) ModuleNames() []string {
	return maps.Keys(m.Modules)
}

// DefaultMigrationsOrder returns a default migrations order: ascending alphabetical by module name,
// except x/auth which will run last, see:
// https://github.com/cosmos/cosmos-sdk/issues/10591
func DefaultMigrationsOrder(modules []string) []string {
	const authName = "auth"
	out := make([]string, 0, len(modules))
	hasAuth := false
	for _, m := range modules {
		if m == authName {
			hasAuth = true
		} else {
			out = append(out, m)
		}
	}
	sort.Strings(out)
	if hasAuth {
		out = append(out, authName)
	}
	return out
}<|MERGE_RESOLUTION|>--- conflicted
+++ resolved
@@ -113,10 +113,6 @@
 	RegisterServices(Configurator)
 }
 
-<<<<<<< HEAD
-// HasConsensusVersion is the interface for declaring a module consensus version.
-type HasConsensusVersion = appmodule.HasConsensusVersion
-=======
 // MigrationHandler is the migration function that each module registers.
 type MigrationHandler func(sdk.Context) error
 
@@ -125,16 +121,11 @@
 
 // ValidatorUpdate is the type for validator updates.
 type ValidatorUpdate = appmodulev2.ValidatorUpdate
->>>>>>> cdc32918
 
 // HasABCIEndBlock is the interface for modules that need to run code at the end of the block.
 type HasABCIEndBlock interface {
 	AppModule
-<<<<<<< HEAD
-	EndBlock(context.Context) ([]appmodulev2.ValidatorUpdate, error)
-=======
 	EndBlock(context.Context) ([]ValidatorUpdate, error)
->>>>>>> cdc32918
 }
 
 // Manager defines a module manager that provides the high level utility for managing and executing
@@ -335,19 +326,10 @@
 	for name, b := range m.Modules {
 		if mod, ok := b.(HasGenesisBasics); ok {
 			genesisData[mod.Name()] = mod.DefaultGenesis()
-<<<<<<< HEAD
-		} else if mod, ok := b.(HasName); ok {
-			if modgen, ok := b.(appmodulev2.HasGenesis); ok {
-				genesisData[mod.Name()] = modgen.DefaultGenesis()
-			} else {
-				genesisData[mod.Name()] = []byte("{}")
-			}
-=======
 		} else if mod, ok := b.(appmodule.HasGenesis); ok {
 			genesisData[name] = mod.DefaultGenesis()
 		} else {
 			genesisData[name] = []byte("{}")
->>>>>>> cdc32918
 		}
 	}
 
@@ -361,17 +343,9 @@
 			if err := mod.ValidateGenesis(genesisData[mod.Name()]); err != nil {
 				return err
 			}
-<<<<<<< HEAD
-		} else if mod, ok := b.(HasName); ok {
-			if modgen, ok := b.(appmodulev2.HasGenesis); ok {
-				if err := modgen.ValidateGenesis(genesisData[mod.Name()]); err != nil {
-					return err
-				}
-=======
 		} else if mod, ok := b.(appmodule.HasGenesis); ok {
 			if err := mod.ValidateGenesis(genesisData[name]); err != nil {
 				return err
->>>>>>> cdc32918
 			}
 		}
 	}
@@ -651,15 +625,6 @@
 	}
 }
 
-<<<<<<< HEAD
-// MigrationHandler is the migration function that each module registers.
-type MigrationHandler func(ctx sdk.Context) error
-
-// VersionMap is a map of moduleName -> version
-type VersionMap = appmodule.VersionMap
-
-=======
->>>>>>> cdc32918
 // RunMigrations performs in-place store migrations for all modules. This
 // function MUST be called inside an x/upgrade UpgradeHandler.
 //
@@ -809,11 +774,7 @@
 // modules.
 func (m *Manager) EndBlock(ctx sdk.Context) (sdk.EndBlock, error) {
 	ctx = ctx.WithEventManager(sdk.NewEventManager())
-<<<<<<< HEAD
-	validatorUpdates := []appmodulev2.ValidatorUpdate{}
-=======
 	validatorUpdates := []ValidatorUpdate{}
->>>>>>> cdc32918
 
 	for _, moduleName := range m.OrderEndBlockers {
 		if module, ok := m.Modules[moduleName].(appmodule.HasEndBlocker); ok {
