# This file is autogenerated, do not edit; changes may be undone by the next 'dep ensure'.


[[projects]]
  branch = "master"
  digest = "1:7736fc6da04620727f8f3aa2ced8d77be8e074a302820937aa5993848c769b27"
  name = "github.com/ZondaX/hid-go"
  packages = ["."]
  pruneopts = "UT"
  revision = "48b08affede2cea076a3cf13b2e3f72ed262b743"

[[projects]]
  digest = "1:09a7f74eb6bb3c0f14d8926610c87f569c5cff68e978d30e9a3540aeb626fdf0"
  name = "github.com/bartekn/go-bip39"
  packages = ["."]
  pruneopts = "UT"
  revision = "a05967ea095d81c8fe4833776774cfaff8e5036c"

[[projects]]
  branch = "master"
  digest = "1:d6afaeed1502aa28e80a4ed0981d570ad91b2579193404256ce672ed0a609e0d"
  name = "github.com/beorn7/perks"
  packages = ["quantile"]
  pruneopts = "UT"
  revision = "3a771d992973f24aa725d07868b467d1ddfceafb"

[[projects]]
  digest = "1:1343a2963481a305ca4d051e84bc2abd16b601ee22ed324f8d605de1adb291b0"
  name = "github.com/bgentry/speakeasy"
  packages = ["."]
  pruneopts = "UT"
  revision = "4aabc24848ce5fd31929f7d1e4ea74d3709c14cd"
  version = "v0.1.0"

[[projects]]
  branch = "master"
<<<<<<< HEAD
  digest = "1:7736fc6da04620727f8f3aa2ced8d77be8e074a302820937aa5993848c769b27"
  name = "github.com/brejski/hid"
  packages = ["."]
  pruneopts = "UT"
  revision = "48b08affede2cea076a3cf13b2e3f72ed262b743"

[[projects]]
  branch = "master"
=======
>>>>>>> 44b695c3
  digest = "1:2c00f064ba355903866cbfbf3f7f4c0fe64af6638cc7d1b8bdcf3181bc67f1d8"
  name = "github.com/btcsuite/btcd"
  packages = ["btcec"]
  pruneopts = "UT"
  revision = "cff30e1d23fc9e800b2b5b4b41ef1817dda07e9f"

[[projects]]
  digest = "1:386de157f7d19259a7f9c81f26ce011223ce0f090353c1152ffdf730d7d10ac2"
  name = "github.com/btcsuite/btcutil"
  packages = ["bech32"]
  pruneopts = "UT"
  revision = "d4cc87b860166d00d6b5b9e0d3b3d71d6088d4d4"

[[projects]]
  digest = "1:ffe9824d294da03b391f44e1ae8281281b4afc1bdaa9588c9097785e3af10cec"
  name = "github.com/davecgh/go-spew"
  packages = ["spew"]
  pruneopts = "UT"
  revision = "8991bc29aa16c548c550c7ff78260e27b9ab7c73"
  version = "v1.1.1"

[[projects]]
  digest = "1:c7644c73a3d23741fdba8a99b1464e021a224b7e205be497271a8003a15ca41b"
  name = "github.com/ebuchman/fail-test"
  packages = ["."]
  pruneopts = "UT"
  revision = "95f809107225be108efcf10a3509e4ea6ceef3c4"

[[projects]]
  digest = "1:abeb38ade3f32a92943e5be54f55ed6d6e3b6602761d74b4aab4c9dd45c18abd"
  name = "github.com/fsnotify/fsnotify"
  packages = ["."]
  pruneopts = "UT"
  revision = "c2828203cd70a50dcccfb2761f8b1f8ceef9a8e9"
  version = "v1.4.7"

[[projects]]
  digest = "1:fdf5169073fb0ad6dc12a70c249145e30f4058647bea25f0abd48b6d9f228a11"
  name = "github.com/go-kit/kit"
  packages = [
    "log",
    "log/level",
    "log/term",
    "metrics",
    "metrics/discard",
    "metrics/internal/lv",
    "metrics/prometheus",
  ]
  pruneopts = "UT"
  revision = "4dc7be5d2d12881735283bcab7352178e190fc71"
  version = "v0.6.0"

[[projects]]
  digest = "1:31a18dae27a29aa074515e43a443abfd2ba6deb6d69309d8d7ce789c45f34659"
  name = "github.com/go-logfmt/logfmt"
  packages = ["."]
  pruneopts = "UT"
  revision = "390ab7935ee28ec6b286364bba9b4dd6410cb3d5"
  version = "v0.3.0"

[[projects]]
  digest = "1:586ea76dbd0374d6fb649a91d70d652b7fe0ccffb8910a77468e7702e7901f3d"
  name = "github.com/go-stack/stack"
  packages = ["."]
  pruneopts = "UT"
  revision = "2fee6af1a9795aafbe0253a0cfbdf668e1fb8a9a"
  version = "v1.8.0"

[[projects]]
  digest = "1:35621fe20f140f05a0c4ef662c26c0ab4ee50bca78aa30fe87d33120bd28165e"
  name = "github.com/gogo/protobuf"
  packages = [
    "gogoproto",
    "jsonpb",
    "proto",
    "protoc-gen-gogo/descriptor",
    "sortkeys",
    "types",
  ]
  pruneopts = "UT"
  revision = "636bf0302bc95575d69441b25a2603156ffdddf1"
  version = "v1.1.1"

[[projects]]
  digest = "1:17fe264ee908afc795734e8c4e63db2accabaf57326dbf21763a7d6b86096260"
  name = "github.com/golang/protobuf"
  packages = [
    "proto",
    "ptypes",
    "ptypes/any",
    "ptypes/duration",
    "ptypes/timestamp",
  ]
  pruneopts = "UT"
  revision = "b4deda0973fb4c70b50d226b1af49f3da59f5265"
  version = "v1.1.0"

[[projects]]
  branch = "master"
  digest = "1:4a0c6bb4805508a6287675fac876be2ac1182539ca8a32468d8128882e9d5009"
  name = "github.com/golang/snappy"
  packages = ["."]
  pruneopts = "UT"
  revision = "2e65f85255dbc3072edf28d6b5b8efc472979f5a"

[[projects]]
  digest = "1:c79fb010be38a59d657c48c6ba1d003a8aa651fa56b579d959d74573b7dff8e1"
  name = "github.com/gorilla/context"
  packages = ["."]
  pruneopts = "UT"
  revision = "08b5f424b9271eedf6f9f0ce86cb9396ed337a42"
  version = "v1.1.1"

[[projects]]
  digest = "1:e73f5b0152105f18bc131fba127d9949305c8693f8a762588a82a48f61756f5f"
  name = "github.com/gorilla/mux"
  packages = ["."]
  pruneopts = "UT"
  revision = "e3702bed27f0d39777b0b37b664b6280e8ef8fbf"
  version = "v1.6.2"

[[projects]]
  digest = "1:43dd08a10854b2056e615d1b1d22ac94559d822e1f8b6fcc92c1a1057e85188e"
  name = "github.com/gorilla/websocket"
  packages = ["."]
  pruneopts = "UT"
  revision = "ea4d1f681babbce9545c9c5f3d5194a789c89f5b"
  version = "v1.2.0"

[[projects]]
  digest = "1:c0d19ab64b32ce9fe5cf4ddceba78d5bc9807f0016db6b1183599da3dcc24d10"
  name = "github.com/hashicorp/hcl"
  packages = [
    ".",
    "hcl/ast",
    "hcl/parser",
    "hcl/printer",
    "hcl/scanner",
    "hcl/strconv",
    "hcl/token",
    "json/parser",
    "json/scanner",
    "json/token",
  ]
  pruneopts = "UT"
  revision = "8cb6e5b959231cc1119e43259c4a608f9c51a241"
  version = "v1.0.0"

[[projects]]
  digest = "1:870d441fe217b8e689d7949fef6e43efbc787e50f200cb1e70dbca9204a1d6be"
  name = "github.com/inconshreveable/mousetrap"
  packages = ["."]
  pruneopts = "UT"
  revision = "76626ae9c91c4f2a10f34cad8ce83ea42c93bb75"
  version = "v1.0"

[[projects]]
  branch = "master"
  digest = "1:39b27d1381a30421f9813967a5866fba35dc1d4df43a6eefe3b7a5444cb07214"
  name = "github.com/jmhodges/levigo"
  packages = ["."]
  pruneopts = "UT"
  revision = "c42d9e0ca023e2198120196f842701bb4c55d7b9"

[[projects]]
  branch = "master"
  digest = "1:a64e323dc06b73892e5bb5d040ced475c4645d456038333883f58934abbf6f72"
  name = "github.com/kr/logfmt"
  packages = ["."]
  pruneopts = "UT"
  revision = "b84e30acd515aadc4b783ad4ff83aff3299bdfe0"

[[projects]]
  digest = "1:c568d7727aa262c32bdf8a3f7db83614f7af0ed661474b24588de635c20024c7"
  name = "github.com/magiconair/properties"
  packages = ["."]
  pruneopts = "UT"
  revision = "c2353362d570a7bfa228149c62842019201cfb71"
  version = "v1.8.0"

[[projects]]
  digest = "1:0981502f9816113c9c8c4ac301583841855c8cf4da8c72f696b3ebedf6d0e4e5"
  name = "github.com/mattn/go-isatty"
  packages = ["."]
  pruneopts = "UT"
  revision = "6ca4dbf54d38eea1a992b3c722a76a5d1c4cb25c"
  version = "v0.0.4"

[[projects]]
  digest = "1:ff5ebae34cfbf047d505ee150de27e60570e8c394b3b8fdbb720ff6ac71985fc"
  name = "github.com/matttproud/golang_protobuf_extensions"
  packages = ["pbutil"]
  pruneopts = "UT"
  revision = "c12348ce28de40eed0136aa2b644d0ee0650e56c"
  version = "v1.0.1"

[[projects]]
  digest = "1:645110e089152bd0f4a011a2648fbb0e4df5977be73ca605781157ac297f50c4"
  name = "github.com/mitchellh/mapstructure"
  packages = ["."]
  pruneopts = "UT"
  revision = "fa473d140ef3c6adf42d6b391fe76707f1f243c8"
  version = "v1.0.0"

[[projects]]
  digest = "1:95741de3af260a92cc5c7f3f3061e85273f5a81b5db20d4bd68da74bd521675e"
  name = "github.com/pelletier/go-toml"
  packages = ["."]
  pruneopts = "UT"
  revision = "c01d1270ff3e442a8a57cddc1c92dc1138598194"
  version = "v1.2.0"

[[projects]]
  digest = "1:40e195917a951a8bf867cd05de2a46aaf1806c50cf92eebf4c16f78cd196f747"
  name = "github.com/pkg/errors"
  packages = ["."]
  pruneopts = "UT"
  revision = "645ef00459ed84a119197bfb8d8205042c6df63d"
  version = "v0.8.0"

[[projects]]
  digest = "1:0028cb19b2e4c3112225cd871870f2d9cf49b9b4276531f03438a88e94be86fe"
  name = "github.com/pmezard/go-difflib"
  packages = ["difflib"]
  pruneopts = "UT"
  revision = "792786c7400a136282c1664665ae0a8db921c6c2"
  version = "v1.0.0"

[[projects]]
  digest = "1:c1a04665f9613e082e1209cf288bf64f4068dcd6c87a64bf1c4ff006ad422ba0"
  name = "github.com/prometheus/client_golang"
  packages = [
    "prometheus",
    "prometheus/promhttp",
  ]
  pruneopts = "UT"
  revision = "ae27198cdd90bf12cd134ad79d1366a6cf49f632"

[[projects]]
  branch = "master"
  digest = "1:2d5cd61daa5565187e1d96bae64dbbc6080dacf741448e9629c64fd93203b0d4"
  name = "github.com/prometheus/client_model"
  packages = ["go"]
  pruneopts = "UT"
  revision = "5c3871d89910bfb32f5fcab2aa4b9ec68e65a99f"

[[projects]]
  branch = "master"
  digest = "1:63b68062b8968092eb86bedc4e68894bd096ea6b24920faca8b9dcf451f54bb5"
  name = "github.com/prometheus/common"
  packages = [
    "expfmt",
    "internal/bitbucket.org/ww/goautoneg",
    "model",
  ]
  pruneopts = "UT"
  revision = "c7de2306084e37d54b8be01f3541a8464345e9a5"

[[projects]]
  branch = "master"
  digest = "1:8c49953a1414305f2ff5465147ee576dd705487c35b15918fcd4efdc0cb7a290"
  name = "github.com/prometheus/procfs"
  packages = [
    ".",
    "internal/util",
    "nfs",
    "xfs",
  ]
  pruneopts = "UT"
  revision = "05ee40e3a273f7245e8777337fc7b46e533a9a92"

[[projects]]
  digest = "1:c4556a44e350b50a490544d9b06e9fba9c286c21d6c0e47f54f3a9214597298c"
  name = "github.com/rcrowley/go-metrics"
  packages = ["."]
  pruneopts = "UT"
  revision = "e2704e165165ec55d062f5919b4b29494e9fa790"

[[projects]]
  digest = "1:6a4a11ba764a56d2758899ec6f3848d24698d48442ebce85ee7a3f63284526cd"
  name = "github.com/spf13/afero"
  packages = [
    ".",
    "mem",
  ]
  pruneopts = "UT"
  revision = "d40851caa0d747393da1ffb28f7f9d8b4eeffebd"
  version = "v1.1.2"

[[projects]]
  digest = "1:516e71bed754268937f57d4ecb190e01958452336fa73dbac880894164e91c1f"
  name = "github.com/spf13/cast"
  packages = ["."]
  pruneopts = "UT"
  revision = "8965335b8c7107321228e3e3702cab9832751bac"
  version = "v1.2.0"

[[projects]]
  digest = "1:7ffc0983035bc7e297da3688d9fe19d60a420e9c38bef23f845c53788ed6a05e"
  name = "github.com/spf13/cobra"
  packages = ["."]
  pruneopts = "UT"
  revision = "7b2c5ac9fc04fc5efafb60700713d4fa609b777b"
  version = "v0.0.1"

[[projects]]
  digest = "1:68ea4e23713989dc20b1bded5d9da2c5f9be14ff9885beef481848edd18c26cb"
  name = "github.com/spf13/jwalterweatherman"
  packages = ["."]
  pruneopts = "UT"
  revision = "4a4406e478ca629068e7768fc33f3f044173c0a6"
  version = "v1.0.0"

[[projects]]
  digest = "1:dab83a1bbc7ad3d7a6ba1a1cc1760f25ac38cdf7d96a5cdd55cd915a4f5ceaf9"
  name = "github.com/spf13/pflag"
  packages = ["."]
  pruneopts = "UT"
  revision = "9a97c102cda95a86cec2345a6f09f55a939babf5"
  version = "v1.0.2"

[[projects]]
  digest = "1:f8e1a678a2571e265f4bf91a3e5e32aa6b1474a55cb0ea849750cc177b664d96"
  name = "github.com/spf13/viper"
  packages = ["."]
  pruneopts = "UT"
  revision = "25b30aa063fc18e48662b86996252eabdcf2f0c7"
  version = "v1.0.0"

[[projects]]
  digest = "1:7e8d267900c7fa7f35129a2a37596e38ed0f11ca746d6d9ba727980ee138f9f6"
  name = "github.com/stretchr/testify"
  packages = [
    "assert",
    "require",
  ]
  pruneopts = "UT"
  revision = "12b6f73e6084dad08a7c6e575284b177ecafbc71"
  version = "v1.2.1"

[[projects]]
  branch = "master"
  digest = "1:f2ffd421680b0a3f7887501b3c6974bcf19217ecd301d0e2c9b681940ec363d5"
  name = "github.com/syndtr/goleveldb"
  packages = [
    "leveldb",
    "leveldb/cache",
    "leveldb/comparer",
    "leveldb/errors",
    "leveldb/filter",
    "leveldb/iterator",
    "leveldb/journal",
    "leveldb/memdb",
    "leveldb/opt",
    "leveldb/storage",
    "leveldb/table",
    "leveldb/util",
  ]
  pruneopts = "UT"
  revision = "ae2bd5eed72d46b28834ec3f60db3a3ebedd8dbd"

[[projects]]
  digest = "1:605b6546f3f43745695298ec2d342d3e952b6d91cdf9f349bea9315f677d759f"
  name = "github.com/tendermint/btcd"
  packages = ["btcec"]
  pruneopts = "UT"
  revision = "e5840949ff4fff0c56f9b6a541e22b63581ea9df"

[[projects]]
  branch = "master"
  digest = "1:087aaa7920e5d0bf79586feb57ce01c35c830396ab4392798112e8aae8c47722"
  name = "github.com/tendermint/ed25519"
  packages = [
    ".",
    "edwards25519",
    "extra25519",
  ]
  pruneopts = "UT"
  revision = "d8387025d2b9d158cf4efb07e7ebf814bcce2057"

[[projects]]
  digest = "1:2c971a45c89ca2ccc735af50919cdee05fbdc54d4bf50625073693300e31ead8"
  name = "github.com/tendermint/go-amino"
  packages = ["."]
  pruneopts = "UT"
  revision = "faa6e731944e2b7b6a46ad202902851e8ce85bee"
  version = "v0.12.0"

[[projects]]
  digest = "1:e99ef92d64f2391efbbfb15310df635f96247532bbac2676ea43e466d706401d"
  name = "github.com/tendermint/iavl"
  packages = ["."]
  pruneopts = "UT"
  revision = "e5726c0066ccdd299a2ec9262f93c7896cdfcd87"
  version = "v0.10.0"

[[projects]]
  digest = "1:f4fcc1a4dbe079b200556ca26c1ff1dacf23712125b9c265d8f02c0dbc318f39"
  name = "github.com/tendermint/tendermint"
  packages = [
    "abci/client",
    "abci/example/code",
    "abci/example/kvstore",
    "abci/server",
    "abci/types",
    "blockchain",
    "cmd/tendermint/commands",
    "config",
    "consensus",
    "consensus/types",
    "crypto",
    "crypto/armor",
    "crypto/ed25519",
    "crypto/encoding/amino",
    "crypto/merkle",
    "crypto/multisig",
    "crypto/multisig/bitarray",
    "crypto/secp256k1",
    "crypto/tmhash",
    "crypto/xsalsa20symmetric",
    "evidence",
    "libs/autofile",
    "libs/bech32",
    "libs/cli",
    "libs/cli/flags",
    "libs/clist",
    "libs/common",
    "libs/db",
    "libs/events",
    "libs/flowrate",
    "libs/log",
    "libs/pubsub",
    "libs/pubsub/query",
    "lite",
    "lite/client",
    "lite/errors",
    "lite/proxy",
    "mempool",
    "node",
    "p2p",
    "p2p/conn",
    "p2p/pex",
    "p2p/upnp",
    "privval",
    "proxy",
    "rpc/client",
    "rpc/core",
    "rpc/core/types",
    "rpc/grpc",
    "rpc/lib",
    "rpc/lib/client",
    "rpc/lib/server",
    "rpc/lib/types",
    "state",
    "state/txindex",
    "state/txindex/kv",
    "state/txindex/null",
    "types",
    "types/time",
    "version",
  ]
  pruneopts = "UT"
  revision = "d419fffe18531317c28c29a292ad7d253f6cafdf"
  version = "v0.24.0"

[[projects]]
  digest = "1:bf6d9a827ea3cad964c2f863302e4f6823170d0b5ed16f72cf1184a7c615067e"
  name = "github.com/tendermint/tmlibs"
  packages = ["cli"]
  pruneopts = "UT"
  revision = "49596e0a1f48866603813df843c9409fc19805c6"
  version = "v0.9.0"

[[projects]]
  digest = "1:7886f86064faff6f8d08a3eb0e8c773648ff5a2e27730831e2bfbf07467f6666"
  name = "github.com/zondax/ledger-goclient"
  packages = ["."]
  pruneopts = "UT"
  revision = "58598458c11bc0ad1c1b8dac3dc3e11eaf270b79"
  version = "v0.1.0"

[[projects]]
  branch = "master"
  digest = "1:27507554c6d4f060d8d700c31c624a43d3a92baa634e178ddc044bdf7d13b44a"
  name = "golang.org/x/crypto"
  packages = [
    "blowfish",
    "chacha20poly1305",
    "curve25519",
    "hkdf",
    "internal/chacha20",
    "internal/subtle",
    "nacl/box",
    "nacl/secretbox",
    "openpgp/armor",
    "openpgp/errors",
    "pbkdf2",
    "poly1305",
    "ripemd160",
    "salsa20/salsa",
  ]
  pruneopts = "UT"
  revision = "0709b304e793a5edb4a2c0145f281ecdc20838a4"

[[projects]]
  digest = "1:d36f55a999540d29b6ea3c2ea29d71c76b1d9853fdcd3e5c5cb4836f2ba118f1"
  name = "golang.org/x/net"
  packages = [
    "context",
    "http/httpguts",
    "http2",
    "http2/hpack",
    "idna",
    "internal/timeseries",
    "netutil",
    "trace",
  ]
  pruneopts = "UT"
  revision = "292b43bbf7cb8d35ddf40f8d5100ef3837cced3f"

[[projects]]
  branch = "master"
  digest = "1:e54041967955fe3ddc2f5d75060301f2c7ef1ee8fae9a76e9e238b8bff82eb12"
  name = "golang.org/x/sys"
  packages = [
    "cpu",
    "unix",
  ]
  pruneopts = "UT"
  revision = "8cf3aee429924738c56c34bb819c4ea8273fc434"

[[projects]]
  digest = "1:a2ab62866c75542dd18d2b069fec854577a20211d7c0ea6ae746072a1dccdd18"
  name = "golang.org/x/text"
  packages = [
    "collate",
    "collate/build",
    "internal/colltab",
    "internal/gen",
    "internal/tag",
    "internal/triegen",
    "internal/ucd",
    "language",
    "secure/bidirule",
    "transform",
    "unicode/bidi",
    "unicode/cldr",
    "unicode/norm",
    "unicode/rangetable",
  ]
  pruneopts = "UT"
  revision = "f21a4dfb5e38f5895301dc265a8def02365cc3d0"
  version = "v0.3.0"

[[projects]]
  branch = "master"
  digest = "1:077c1c599507b3b3e9156d17d36e1e61928ee9b53a5b420f10f28ebd4a0b275c"
  name = "google.golang.org/genproto"
  packages = ["googleapis/rpc/status"]
  pruneopts = "UT"
  revision = "11092d34479b07829b72e10713b159248caf5dad"

[[projects]]
  digest = "1:2dab32a43451e320e49608ff4542fdfc653c95dcc35d0065ec9c6c3dd540ed74"
  name = "google.golang.org/grpc"
  packages = [
    ".",
    "balancer",
    "balancer/base",
    "balancer/roundrobin",
    "codes",
    "connectivity",
    "credentials",
    "encoding",
    "encoding/proto",
    "grpclog",
    "internal",
    "internal/backoff",
    "internal/channelz",
    "internal/grpcrand",
    "keepalive",
    "metadata",
    "naming",
    "peer",
    "resolver",
    "resolver/dns",
    "resolver/passthrough",
    "stats",
    "status",
    "tap",
    "transport",
  ]
  pruneopts = "UT"
  revision = "168a6198bcb0ef175f7dacec0b8691fc141dc9b8"
  version = "v1.13.0"

[[projects]]
  digest = "1:342378ac4dcb378a5448dd723f0784ae519383532f5e70ade24132c4c8693202"
  name = "gopkg.in/yaml.v2"
  packages = ["."]
  pruneopts = "UT"
  revision = "5420a8b6744d3b0345ab293f6fcba19c978f1183"
  version = "v2.2.1"

[solve-meta]
  analyzer-name = "dep"
  analyzer-version = 1
  input-imports = [
    "github.com/bartekn/go-bip39",
    "github.com/bgentry/speakeasy",
    "github.com/btcsuite/btcd/btcec",
    "github.com/golang/protobuf/proto",
    "github.com/gorilla/mux",
    "github.com/mattn/go-isatty",
    "github.com/pkg/errors",
    "github.com/spf13/cobra",
    "github.com/spf13/pflag",
    "github.com/spf13/viper",
    "github.com/stretchr/testify/assert",
    "github.com/stretchr/testify/require",
    "github.com/tendermint/go-amino",
    "github.com/tendermint/iavl",
    "github.com/tendermint/tendermint/abci/server",
    "github.com/tendermint/tendermint/abci/types",
    "github.com/tendermint/tendermint/cmd/tendermint/commands",
    "github.com/tendermint/tendermint/config",
    "github.com/tendermint/tendermint/crypto",
    "github.com/tendermint/tendermint/crypto/armor",
    "github.com/tendermint/tendermint/crypto/ed25519",
    "github.com/tendermint/tendermint/crypto/encoding/amino",
    "github.com/tendermint/tendermint/crypto/merkle",
    "github.com/tendermint/tendermint/crypto/secp256k1",
    "github.com/tendermint/tendermint/crypto/tmhash",
    "github.com/tendermint/tendermint/crypto/xsalsa20symmetric",
    "github.com/tendermint/tendermint/libs/bech32",
    "github.com/tendermint/tendermint/libs/cli",
    "github.com/tendermint/tendermint/libs/cli/flags",
    "github.com/tendermint/tendermint/libs/common",
    "github.com/tendermint/tendermint/libs/db",
    "github.com/tendermint/tendermint/libs/log",
    "github.com/tendermint/tendermint/lite",
    "github.com/tendermint/tendermint/lite/proxy",
    "github.com/tendermint/tendermint/node",
    "github.com/tendermint/tendermint/p2p",
    "github.com/tendermint/tendermint/privval",
    "github.com/tendermint/tendermint/proxy",
    "github.com/tendermint/tendermint/rpc/client",
    "github.com/tendermint/tendermint/rpc/core/types",
    "github.com/tendermint/tendermint/rpc/lib/client",
    "github.com/tendermint/tendermint/rpc/lib/server",
    "github.com/tendermint/tendermint/types",
    "github.com/tendermint/tendermint/version",
    "github.com/tendermint/tmlibs/cli",
    "github.com/zondax/ledger-goclient",
    "golang.org/x/crypto/blowfish",
    "golang.org/x/crypto/ripemd160",
  ]
  solver-name = "gps-cdcl"
  solver-version = 1<|MERGE_RESOLUTION|>--- conflicted
+++ resolved
@@ -34,17 +34,6 @@
 
 [[projects]]
   branch = "master"
-<<<<<<< HEAD
-  digest = "1:7736fc6da04620727f8f3aa2ced8d77be8e074a302820937aa5993848c769b27"
-  name = "github.com/brejski/hid"
-  packages = ["."]
-  pruneopts = "UT"
-  revision = "48b08affede2cea076a3cf13b2e3f72ed262b743"
-
-[[projects]]
-  branch = "master"
-=======
->>>>>>> 44b695c3
   digest = "1:2c00f064ba355903866cbfbf3f7f4c0fe64af6638cc7d1b8bdcf3181bc67f1d8"
   name = "github.com/btcsuite/btcd"
   packages = ["btcec"]
