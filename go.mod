--- conflicted
+++ resolved
@@ -1,8 +1,4 @@
-<<<<<<< HEAD
-go 1.23.0
-=======
 go 1.23.1
->>>>>>> 252f50fe
 
 module github.com/cosmos/cosmos-sdk
 
