package context

<<<<<<< HEAD
// ExecMode defines the execution mode which can be set on a Context.
type ExecMode uint8

// All possible execution modes.
const (
	ExecModeCheck ExecMode = iota
	ExecModeReCheck
	ExecModeSimulate
	ExecModePrepareProposal
	ExecModeProcessProposal
	ExecModeVoteExtension
	ExecModeVerifyVoteExtension
	ExecModeFinalize
)

var (
	ExecModeKey  = struct{}{}
	CometInfoKey = struct{}{}
=======
const (
	ExecModeKey = iota
	CometInfoKey
>>>>>>> ac493742
)<|MERGE_RESOLUTION|>--- conflicted
+++ resolved
@@ -1,27 +1,6 @@
 package context
-
-<<<<<<< HEAD
-// ExecMode defines the execution mode which can be set on a Context.
-type ExecMode uint8
-
-// All possible execution modes.
-const (
-	ExecModeCheck ExecMode = iota
-	ExecModeReCheck
-	ExecModeSimulate
-	ExecModePrepareProposal
-	ExecModeProcessProposal
-	ExecModeVoteExtension
-	ExecModeVerifyVoteExtension
-	ExecModeFinalize
-)
 
 var (
 	ExecModeKey  = struct{}{}
 	CometInfoKey = struct{}{}
-=======
-const (
-	ExecModeKey = iota
-	CometInfoKey
->>>>>>> ac493742
 )