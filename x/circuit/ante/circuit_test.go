package ante_test

import (
	"context"
	"testing"

<<<<<<< HEAD
=======
	abci "github.com/cometbft/cometbft/abci/types"
	cmproto "github.com/cometbft/cometbft/proto/tendermint/types"
>>>>>>> 4f445ed9
	"github.com/stretchr/testify/require"

	storetypes "cosmossdk.io/store/types"
	"cosmossdk.io/x/circuit/ante"
	cbtypes "cosmossdk.io/x/circuit/types"

	"github.com/cosmos/cosmos-sdk/client"
	codectestutil "github.com/cosmos/cosmos-sdk/codec/testutil"
	"github.com/cosmos/cosmos-sdk/testutil"
	"github.com/cosmos/cosmos-sdk/testutil/testdata"
	sdk "github.com/cosmos/cosmos-sdk/types"
	moduletestutil "github.com/cosmos/cosmos-sdk/types/module/testutil"
	"github.com/cosmos/cosmos-sdk/x/auth"
<<<<<<< HEAD
=======
	"github.com/cosmos/cosmos-sdk/x/bank"
>>>>>>> 4f445ed9
)

type fixture struct {
	ctx           context.Context
	mockStoreKey  storetypes.StoreKey
	mockMsgURL    string
	mockclientCtx client.Context
	txBuilder     client.TxBuilder
}

type MockCircuitBreaker struct {
	isAllowed bool
}

func (m MockCircuitBreaker) IsAllowed(_ context.Context, typeURL string) (bool, error) {
	return typeURL == "/cosmos.circuit.v1.MsgAuthorizeCircuitBreaker", nil
}

func initFixture(t *testing.T) *fixture {
	t.Helper()
<<<<<<< HEAD
=======

>>>>>>> 4f445ed9
	mockStoreKey := storetypes.NewKVStoreKey("test")
	encCfg := moduletestutil.MakeTestEncodingConfig(codectestutil.CodecOptions{}, auth.AppModule{})
	mockclientCtx := client.Context{}.
		WithTxConfig(encCfg.TxConfig)

	return &fixture{
		ctx:           testutil.DefaultContextWithDB(t, mockStoreKey, storetypes.NewTransientStoreKey("transient_test")).Ctx,
		mockStoreKey:  mockStoreKey,
		mockMsgURL:    "test",
		mockclientCtx: mockclientCtx,
		txBuilder:     mockclientCtx.TxConfig.NewTxBuilder(),
	}
}

func TestCircuitBreakerDecorator(t *testing.T) {
	t.Parallel()
	f := initFixture(t)

	_, _, addr1 := testdata.KeyTestPubAddr()

	testcases := []struct {
		msg     sdk.Msg
		allowed bool
	}{
		{msg: &cbtypes.MsgAuthorizeCircuitBreaker{
			Grantee: "cosmos139f7kncmglres2nf3h4hc4tade85ekfr8sulz5",
			Granter: "cosmos16wfryel63g7axeamw68630wglalcnk3l0zuadc",
		}, allowed: true},
		{msg: testdata.NewTestMsg(addr1), allowed: false},
	}

	for _, tc := range testcases {
		// Circuit breaker is allowed to pass through all transactions
		circuitBreaker := &MockCircuitBreaker{true}
		// CircuitBreakerDecorator AnteHandler should always return success
		decorator := ante.NewCircuitBreakerDecorator(circuitBreaker)

<<<<<<< HEAD
		err := f.txBuilder.SetMsgs(tc.msg)
		require.NoError(t, err)

=======
		require.NoError(t, f.txBuilder.SetMsgs(tc.msg))
>>>>>>> 4f445ed9
		tx := f.txBuilder.GetTx()

		sdkCtx := sdk.UnwrapSDKContext(f.ctx)
		_, err = decorator.AnteHandle(sdkCtx, tx, false, func(ctx sdk.Context, tx sdk.Tx, simulate bool) (newCtx sdk.Context, err error) {
			return ctx, nil
		})

		if tc.allowed {
			require.NoError(t, err)
		} else {
			require.Error(t, err)
			require.Equal(t, "tx type not allowed", err.Error())
		}
	}
}<|MERGE_RESOLUTION|>--- conflicted
+++ resolved
@@ -4,11 +4,8 @@
 	"context"
 	"testing"
 
-<<<<<<< HEAD
-=======
 	abci "github.com/cometbft/cometbft/abci/types"
 	cmproto "github.com/cometbft/cometbft/proto/tendermint/types"
->>>>>>> 4f445ed9
 	"github.com/stretchr/testify/require"
 
 	storetypes "cosmossdk.io/store/types"
@@ -16,16 +13,13 @@
 	cbtypes "cosmossdk.io/x/circuit/types"
 
 	"github.com/cosmos/cosmos-sdk/client"
-	codectestutil "github.com/cosmos/cosmos-sdk/codec/testutil"
 	"github.com/cosmos/cosmos-sdk/testutil"
+	clitestutil "github.com/cosmos/cosmos-sdk/testutil/cli"
 	"github.com/cosmos/cosmos-sdk/testutil/testdata"
 	sdk "github.com/cosmos/cosmos-sdk/types"
 	moduletestutil "github.com/cosmos/cosmos-sdk/types/module/testutil"
 	"github.com/cosmos/cosmos-sdk/x/auth"
-<<<<<<< HEAD
-=======
 	"github.com/cosmos/cosmos-sdk/x/bank"
->>>>>>> 4f445ed9
 )
 
 type fixture struct {
@@ -40,23 +34,21 @@
 	isAllowed bool
 }
 
-func (m MockCircuitBreaker) IsAllowed(_ context.Context, typeURL string) (bool, error) {
+func (m MockCircuitBreaker) IsAllowed(ctx context.Context, typeURL string) (bool, error) {
 	return typeURL == "/cosmos.circuit.v1.MsgAuthorizeCircuitBreaker", nil
 }
 
 func initFixture(t *testing.T) *fixture {
 	t.Helper()
-<<<<<<< HEAD
-=======
 
->>>>>>> 4f445ed9
 	mockStoreKey := storetypes.NewKVStoreKey("test")
-	encCfg := moduletestutil.MakeTestEncodingConfig(codectestutil.CodecOptions{}, auth.AppModule{})
+	encCfg := moduletestutil.MakeTestEncodingConfig(auth.AppModuleBasic{}, bank.AppModuleBasic{})
 	mockclientCtx := client.Context{}.
-		WithTxConfig(encCfg.TxConfig)
+		WithTxConfig(encCfg.TxConfig).
+		WithClient(clitestutil.NewMockCometRPC(abci.ResponseQuery{}))
 
 	return &fixture{
-		ctx:           testutil.DefaultContextWithDB(t, mockStoreKey, storetypes.NewTransientStoreKey("transient_test")).Ctx,
+		ctx:           testutil.DefaultContextWithDB(t, mockStoreKey, storetypes.NewTransientStoreKey("transient_test")).Ctx.WithBlockHeader(cmproto.Header{}),
 		mockStoreKey:  mockStoreKey,
 		mockMsgURL:    "test",
 		mockclientCtx: mockclientCtx,
@@ -75,8 +67,8 @@
 		allowed bool
 	}{
 		{msg: &cbtypes.MsgAuthorizeCircuitBreaker{
-			Grantee: "cosmos139f7kncmglres2nf3h4hc4tade85ekfr8sulz5",
-			Granter: "cosmos16wfryel63g7axeamw68630wglalcnk3l0zuadc",
+			Grantee: "cosmos1fghij",
+			Granter: "cosmos1abcde",
 		}, allowed: true},
 		{msg: testdata.NewTestMsg(addr1), allowed: false},
 	}
@@ -87,17 +79,11 @@
 		// CircuitBreakerDecorator AnteHandler should always return success
 		decorator := ante.NewCircuitBreakerDecorator(circuitBreaker)
 
-<<<<<<< HEAD
-		err := f.txBuilder.SetMsgs(tc.msg)
-		require.NoError(t, err)
-
-=======
 		require.NoError(t, f.txBuilder.SetMsgs(tc.msg))
->>>>>>> 4f445ed9
 		tx := f.txBuilder.GetTx()
 
 		sdkCtx := sdk.UnwrapSDKContext(f.ctx)
-		_, err = decorator.AnteHandle(sdkCtx, tx, false, func(ctx sdk.Context, tx sdk.Tx, simulate bool) (newCtx sdk.Context, err error) {
+		_, err := decorator.AnteHandle(sdkCtx, tx, false, func(ctx sdk.Context, tx sdk.Tx, simulate bool) (newCtx sdk.Context, err error) {
 			return ctx, nil
 		})
 
