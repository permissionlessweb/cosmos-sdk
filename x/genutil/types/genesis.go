package types

import (
	"bufio"
	"bytes"
	"encoding/json"
	"errors"
	"fmt"
	"io"
	"os"
	"path/filepath"
	"time"

	cmtproto "github.com/cometbft/cometbft/api/cometbft/types/v1"
	cmtjson "github.com/cometbft/cometbft/libs/json"
	cmttypes "github.com/cometbft/cometbft/types"

	cryptocodec "github.com/cosmos/cosmos-sdk/crypto/codec"
	sdk "github.com/cosmos/cosmos-sdk/types"
	"github.com/cosmos/cosmos-sdk/version"
)

const (
	// MaxChainIDLen is the maximum length of a chain ID.
	MaxChainIDLen = cmttypes.MaxChainIDLen
)

// AppGenesis defines the app's genesis.
type AppGenesis struct {
	AppName       string            `json:"app_name"`
	AppVersion    string            `json:"app_version"`
	GenesisTime   time.Time         `json:"genesis_time"`
	ChainID       string            `json:"chain_id"`
	InitialHeight int64             `json:"initial_height"`
	AppHash       []byte            `json:"app_hash"`
	AppState      json.RawMessage   `json:"app_state,omitempty"`
	Consensus     *ConsensusGenesis `json:"consensus,omitempty"`
}

// NewAppGenesisWithVersion returns a new AppGenesis with the app name and app version already.
func NewAppGenesisWithVersion(chainID string, appState json.RawMessage) *AppGenesis {
	return &AppGenesis{
		AppName:    version.AppName,
		AppVersion: version.Version,
		ChainID:    chainID,
		AppState:   appState,
		Consensus: &ConsensusGenesis{
			Validators: nil,
		},
	}
}

// ValidateAndComplete performs validation and completes the AppGenesis.
func (ag *AppGenesis) ValidateAndComplete() error {
	if ag.ChainID == "" {
		return errors.New("genesis doc must include non-empty chain_id")
	}

	if len(ag.ChainID) > MaxChainIDLen {
		return fmt.Errorf("chain_id in genesis doc is too long (max: %d)", MaxChainIDLen)
	}

	if ag.InitialHeight < 0 {
		return fmt.Errorf("initial_height cannot be negative (got %v)", ag.InitialHeight)
	}

	if ag.InitialHeight == 0 {
		ag.InitialHeight = 1
	}

	if ag.GenesisTime.IsZero() {
		ag.GenesisTime = time.Now().Round(0).UTC()
	}

	if err := ag.Consensus.ValidateAndComplete(); err != nil {
		return err
	}

	return nil
}

// SaveAs is a utility method for saving AppGenesis as a JSON file.
func (ag *AppGenesis) SaveAs(file string) error {
	appGenesisBytes, err := json.MarshalIndent(ag, "", "  ")
	if err != nil {
		return err
	}

	return os.WriteFile(file, appGenesisBytes, 0o600)
}

// AppGenesisFromReader reads the AppGenesis from the reader.
func AppGenesisFromReader(reader io.Reader) (*AppGenesis, error) {
<<<<<<< HEAD
	var ag AppGenesis
	var err error
	// check if io.ReadSeeker is implemented
	if rs, ok := reader.(io.ReadSeeker); ok {
		err = json.NewDecoder(rs).Decode(&ag)
		if err == nil {
			return &ag, nil
		}

		err = fmt.Errorf("error unmarshalling AppGenesis: %w", err)
		if _, serr := rs.Seek(0, io.SeekStart); serr != nil {
			err = errors.Join(err, fmt.Errorf("error seeking back to the front: %w", serr))
			return nil, err
		}
	}

	// TODO: once cmtjson implements incremental parsing, we can avoid storing the entire file in memory
	jsonBlob, ioerr := io.ReadAll(reader)
	if ioerr != nil {
		err = errors.Join(err, fmt.Errorf("failed to read file completely: %w", ioerr))
		return nil, err
	}

	// fallback to comet genesis parsing
	var ctmGenesis cmttypes.GenesisDoc
	if uerr := cmtjson.Unmarshal(jsonBlob, &ctmGenesis); uerr != nil {
		err = errors.Join(err, fmt.Errorf("failed fallback to CometBFT GenDoc: %w", uerr))
		return nil, err
	}

	vals := []sdk.GenesisValidator{}
	for _, cmtVal := range ctmGenesis.Validators {
		pk, err := cryptocodec.FromCmtPubKeyInterface(cmtVal.PubKey)
		if err != nil {
			return nil, err
		}
		jsonPk, err := cryptocodec.PubKeyFromProto(pk)
		if err != nil {
			return nil, err
		}
		val := sdk.GenesisValidator{
			Address: cmtVal.Address.Bytes(),
			PubKey:  jsonPk,
			Power:   cmtVal.Power,
			Name:    cmtVal.Name,
		}

		vals = append(vals, val)
	}

	ag = AppGenesis{
		AppName: version.AppName,
		// AppVersion is not filled as we do not know it from a CometBFT genesis
		GenesisTime:   ctmGenesis.GenesisTime,
		ChainID:       ctmGenesis.ChainID,
		InitialHeight: ctmGenesis.InitialHeight,
		AppHash:       ctmGenesis.AppHash,
		AppState:      ctmGenesis.AppState,
		Consensus: &ConsensusGenesis{
			Validators: vals,
			Params:     ctmGenesis.ConsensusParams,
		},
	}
	return &ag, nil
}

// AppGenesisFromFile reads the AppGenesis from the provided file.
func AppGenesisFromFile(genFile string) (*AppGenesis, error) {
	file, err := os.Open(filepath.Clean(genFile))
=======
	jsonBlob, err := io.ReadAll(reader)
>>>>>>> 4f445ed9
	if err != nil {
		return nil, err
	}

<<<<<<< HEAD
	appGenesis, err := AppGenesisFromReader(file)
	ferr := file.Close()
	if err != nil {
		return nil, fmt.Errorf("failed to read genesis from file %s: %w", genFile, err)
	}

	if ferr != nil {
		return nil, ferr
=======
	var appGenesis AppGenesis
	if err := json.Unmarshal(jsonBlob, &appGenesis); err != nil {
		// fallback to CometBFT genesis
		var ctmGenesis cmttypes.GenesisDoc
		if err2 := cmtjson.Unmarshal(jsonBlob, &ctmGenesis); err2 != nil {
			return nil, fmt.Errorf("error unmarshalling AppGenesis: %w\n failed fallback to CometBFT GenDoc: %w", err, err2)
		}

		appGenesis = AppGenesis{
			AppName: version.AppName,
			// AppVersion is not filled as we do not know it from a CometBFT genesis
			GenesisTime:   ctmGenesis.GenesisTime,
			ChainID:       ctmGenesis.ChainID,
			InitialHeight: ctmGenesis.InitialHeight,
			AppHash:       ctmGenesis.AppHash,
			AppState:      ctmGenesis.AppState,
			Consensus: &ConsensusGenesis{
				Validators: ctmGenesis.Validators,
				Params:     ctmGenesis.ConsensusParams,
			},
		}
>>>>>>> 4f445ed9
	}

	return appGenesis, nil
}

// AppGenesisFromFile reads the AppGenesis from the provided file.
func AppGenesisFromFile(genFile string) (*AppGenesis, error) {
	file, err := os.Open(filepath.Clean(genFile))
	if err != nil {
		return nil, err
	}

	appGenesis, err := AppGenesisFromReader(bufio.NewReader(file))
	if err != nil {
		return nil, fmt.Errorf("failed to read genesis from file %s: %w", genFile, err)
	}

	if err := file.Close(); err != nil {
		return nil, err
	}

	return appGenesis, nil
}

// --------------------------
// CometBFT Genesis Handling
// --------------------------

// ToGenesisDoc converts the AppGenesis to a CometBFT GenesisDoc.
func (ag *AppGenesis) ToGenesisDoc() (*cmttypes.GenesisDoc, error) {
	cmtValidators := []cmttypes.GenesisValidator{}
	for _, val := range ag.Consensus.Validators {
		pk, err := cryptocodec.PubKeyToProto(val.PubKey)
		if err != nil {
			return nil, err
		}
		cmtPk, err := cryptocodec.ToCmtPubKeyInterface(pk)
		if err != nil {
			return nil, err
		}
		cmtVal := cmttypes.GenesisValidator{
			Address: val.Address.Bytes(),
			PubKey:  cmtPk,
			Power:   val.Power,
			Name:    val.Name,
		}

		cmtValidators = append(cmtValidators, cmtVal)
	}
	// assert nil value for empty validators set
	if len(cmtValidators) == 0 {
		cmtValidators = nil
	}
	return &cmttypes.GenesisDoc{
		GenesisTime:     ag.GenesisTime,
		ChainID:         ag.ChainID,
		InitialHeight:   ag.InitialHeight,
		AppHash:         ag.AppHash,
		AppState:        ag.AppState,
		Validators:      cmtValidators,
		ConsensusParams: ag.Consensus.Params,
	}, nil
}

// ConsensusGenesis defines the consensus layer's genesis.
// TODO(@julienrbrt) eventually abstract from CometBFT types
type ConsensusGenesis struct {
	Validators []sdk.GenesisValidator    `json:"validators,omitempty"`
	Params     *cmttypes.ConsensusParams `json:"params,omitempty"`
}

// NewConsensusGenesis returns a ConsensusGenesis with given values.
// It takes a proto consensus params so it can called from server export command.
func NewConsensusGenesis(params cmtproto.ConsensusParams, validators []sdk.GenesisValidator) *ConsensusGenesis {
	return &ConsensusGenesis{
		Params: &cmttypes.ConsensusParams{
			Block: cmttypes.BlockParams{
				MaxBytes: params.Block.MaxBytes,
				MaxGas:   params.Block.MaxGas,
			},
			Evidence: cmttypes.EvidenceParams{
				MaxAgeNumBlocks: params.Evidence.MaxAgeNumBlocks,
				MaxAgeDuration:  params.Evidence.MaxAgeDuration,
				MaxBytes:        params.Evidence.MaxBytes,
			},
			Validator: cmttypes.ValidatorParams{
				PubKeyTypes: params.Validator.PubKeyTypes,
			},
		},
		Validators: validators,
	}
}

func (cs *ConsensusGenesis) MarshalJSON() ([]byte, error) {
	type Alias ConsensusGenesis
	return cmtjson.Marshal(&Alias{
		Validators: cs.Validators,
		Params:     cs.Params,
	})
}

func (cs *ConsensusGenesis) UnmarshalJSON(b []byte) error {
	type Alias ConsensusGenesis

	var result Alias
	if err := cmtjson.Unmarshal(b, &result); err != nil {
		return err
	}

	cs.Params = result.Params
	cs.Validators = result.Validators

	return nil
}

func (cs *ConsensusGenesis) ValidateAndComplete() error {
	if cs == nil {
		return errors.New("consensus genesis cannot be nil")
	}

	if cs.Params == nil {
		cs.Params = cmttypes.DefaultConsensusParams()
	} else if err := cs.Params.ValidateBasic(); err != nil {
		return err
	}

	for i, v := range cs.Validators {
		if v.Power == 0 {
			return fmt.Errorf("the genesis file cannot contain validators with no voting power: %v", v)
		}
		if len(v.Address) > 0 && !bytes.Equal(v.PubKey.Address(), v.Address) {
			return fmt.Errorf("incorrect address for validator %v in the genesis file, should be %v", v, v.PubKey.Address())
		}
		if len(v.Address) == 0 {
			cs.Validators[i].Address = v.PubKey.Address().Bytes()
		}
	}

	return nil
}<|MERGE_RESOLUTION|>--- conflicted
+++ resolved
@@ -11,12 +11,11 @@
 	"path/filepath"
 	"time"
 
-	cmtproto "github.com/cometbft/cometbft/api/cometbft/types/v1"
 	cmtjson "github.com/cometbft/cometbft/libs/json"
+	cmtproto "github.com/cometbft/cometbft/proto/tendermint/types"
 	cmttypes "github.com/cometbft/cometbft/types"
-
-	cryptocodec "github.com/cosmos/cosmos-sdk/crypto/codec"
-	sdk "github.com/cosmos/cosmos-sdk/types"
+	cmttime "github.com/cometbft/cometbft/types/time"
+
 	"github.com/cosmos/cosmos-sdk/version"
 )
 
@@ -69,7 +68,7 @@
 	}
 
 	if ag.GenesisTime.IsZero() {
-		ag.GenesisTime = time.Now().Round(0).UTC()
+		ag.GenesisTime = cmttime.Now()
 	}
 
 	if err := ag.Consensus.ValidateAndComplete(); err != nil {
@@ -91,93 +90,11 @@
 
 // AppGenesisFromReader reads the AppGenesis from the reader.
 func AppGenesisFromReader(reader io.Reader) (*AppGenesis, error) {
-<<<<<<< HEAD
-	var ag AppGenesis
-	var err error
-	// check if io.ReadSeeker is implemented
-	if rs, ok := reader.(io.ReadSeeker); ok {
-		err = json.NewDecoder(rs).Decode(&ag)
-		if err == nil {
-			return &ag, nil
-		}
-
-		err = fmt.Errorf("error unmarshalling AppGenesis: %w", err)
-		if _, serr := rs.Seek(0, io.SeekStart); serr != nil {
-			err = errors.Join(err, fmt.Errorf("error seeking back to the front: %w", serr))
-			return nil, err
-		}
-	}
-
-	// TODO: once cmtjson implements incremental parsing, we can avoid storing the entire file in memory
-	jsonBlob, ioerr := io.ReadAll(reader)
-	if ioerr != nil {
-		err = errors.Join(err, fmt.Errorf("failed to read file completely: %w", ioerr))
+	jsonBlob, err := io.ReadAll(reader)
+	if err != nil {
 		return nil, err
 	}
 
-	// fallback to comet genesis parsing
-	var ctmGenesis cmttypes.GenesisDoc
-	if uerr := cmtjson.Unmarshal(jsonBlob, &ctmGenesis); uerr != nil {
-		err = errors.Join(err, fmt.Errorf("failed fallback to CometBFT GenDoc: %w", uerr))
-		return nil, err
-	}
-
-	vals := []sdk.GenesisValidator{}
-	for _, cmtVal := range ctmGenesis.Validators {
-		pk, err := cryptocodec.FromCmtPubKeyInterface(cmtVal.PubKey)
-		if err != nil {
-			return nil, err
-		}
-		jsonPk, err := cryptocodec.PubKeyFromProto(pk)
-		if err != nil {
-			return nil, err
-		}
-		val := sdk.GenesisValidator{
-			Address: cmtVal.Address.Bytes(),
-			PubKey:  jsonPk,
-			Power:   cmtVal.Power,
-			Name:    cmtVal.Name,
-		}
-
-		vals = append(vals, val)
-	}
-
-	ag = AppGenesis{
-		AppName: version.AppName,
-		// AppVersion is not filled as we do not know it from a CometBFT genesis
-		GenesisTime:   ctmGenesis.GenesisTime,
-		ChainID:       ctmGenesis.ChainID,
-		InitialHeight: ctmGenesis.InitialHeight,
-		AppHash:       ctmGenesis.AppHash,
-		AppState:      ctmGenesis.AppState,
-		Consensus: &ConsensusGenesis{
-			Validators: vals,
-			Params:     ctmGenesis.ConsensusParams,
-		},
-	}
-	return &ag, nil
-}
-
-// AppGenesisFromFile reads the AppGenesis from the provided file.
-func AppGenesisFromFile(genFile string) (*AppGenesis, error) {
-	file, err := os.Open(filepath.Clean(genFile))
-=======
-	jsonBlob, err := io.ReadAll(reader)
->>>>>>> 4f445ed9
-	if err != nil {
-		return nil, err
-	}
-
-<<<<<<< HEAD
-	appGenesis, err := AppGenesisFromReader(file)
-	ferr := file.Close()
-	if err != nil {
-		return nil, fmt.Errorf("failed to read genesis from file %s: %w", genFile, err)
-	}
-
-	if ferr != nil {
-		return nil, ferr
-=======
 	var appGenesis AppGenesis
 	if err := json.Unmarshal(jsonBlob, &appGenesis); err != nil {
 		// fallback to CometBFT genesis
@@ -199,10 +116,9 @@
 				Params:     ctmGenesis.ConsensusParams,
 			},
 		}
->>>>>>> 4f445ed9
-	}
-
-	return appGenesis, nil
+	}
+
+	return &appGenesis, nil
 }
 
 // AppGenesisFromFile reads the AppGenesis from the provided file.
@@ -230,36 +146,13 @@
 
 // ToGenesisDoc converts the AppGenesis to a CometBFT GenesisDoc.
 func (ag *AppGenesis) ToGenesisDoc() (*cmttypes.GenesisDoc, error) {
-	cmtValidators := []cmttypes.GenesisValidator{}
-	for _, val := range ag.Consensus.Validators {
-		pk, err := cryptocodec.PubKeyToProto(val.PubKey)
-		if err != nil {
-			return nil, err
-		}
-		cmtPk, err := cryptocodec.ToCmtPubKeyInterface(pk)
-		if err != nil {
-			return nil, err
-		}
-		cmtVal := cmttypes.GenesisValidator{
-			Address: val.Address.Bytes(),
-			PubKey:  cmtPk,
-			Power:   val.Power,
-			Name:    val.Name,
-		}
-
-		cmtValidators = append(cmtValidators, cmtVal)
-	}
-	// assert nil value for empty validators set
-	if len(cmtValidators) == 0 {
-		cmtValidators = nil
-	}
 	return &cmttypes.GenesisDoc{
 		GenesisTime:     ag.GenesisTime,
 		ChainID:         ag.ChainID,
 		InitialHeight:   ag.InitialHeight,
 		AppHash:         ag.AppHash,
 		AppState:        ag.AppState,
-		Validators:      cmtValidators,
+		Validators:      ag.Consensus.Validators,
 		ConsensusParams: ag.Consensus.Params,
 	}, nil
 }
@@ -267,13 +160,13 @@
 // ConsensusGenesis defines the consensus layer's genesis.
 // TODO(@julienrbrt) eventually abstract from CometBFT types
 type ConsensusGenesis struct {
-	Validators []sdk.GenesisValidator    `json:"validators,omitempty"`
-	Params     *cmttypes.ConsensusParams `json:"params,omitempty"`
+	Validators []cmttypes.GenesisValidator `json:"validators,omitempty"`
+	Params     *cmttypes.ConsensusParams   `json:"params,omitempty"`
 }
 
 // NewConsensusGenesis returns a ConsensusGenesis with given values.
 // It takes a proto consensus params so it can called from server export command.
-func NewConsensusGenesis(params cmtproto.ConsensusParams, validators []sdk.GenesisValidator) *ConsensusGenesis {
+func NewConsensusGenesis(params cmtproto.ConsensusParams, validators []cmttypes.GenesisValidator) *ConsensusGenesis {
 	return &ConsensusGenesis{
 		Params: &cmttypes.ConsensusParams{
 			Block: cmttypes.BlockParams{
@@ -304,7 +197,7 @@
 func (cs *ConsensusGenesis) UnmarshalJSON(b []byte) error {
 	type Alias ConsensusGenesis
 
-	var result Alias
+	result := Alias{}
 	if err := cmtjson.Unmarshal(b, &result); err != nil {
 		return err
 	}
@@ -317,7 +210,7 @@
 
 func (cs *ConsensusGenesis) ValidateAndComplete() error {
 	if cs == nil {
-		return errors.New("consensus genesis cannot be nil")
+		return fmt.Errorf("consensus genesis cannot be nil")
 	}
 
 	if cs.Params == nil {
@@ -334,7 +227,7 @@
 			return fmt.Errorf("incorrect address for validator %v in the genesis file, should be %v", v, v.PubKey.Address())
 		}
 		if len(v.Address) == 0 {
-			cs.Validators[i].Address = v.PubKey.Address().Bytes()
+			cs.Validators[i].Address = v.PubKey.Address()
 		}
 	}
 
