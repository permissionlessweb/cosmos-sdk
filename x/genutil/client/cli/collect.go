--- conflicted
+++ resolved
@@ -6,19 +6,12 @@
 
 	"github.com/spf13/cobra"
 
-<<<<<<< HEAD
-	"cosmossdk.io/core/transaction"
-	"cosmossdk.io/errors"
-
-	"github.com/cosmos/cosmos-sdk/client"
-=======
 	"cosmossdk.io/errors"
 
 	"github.com/cosmos/cosmos-sdk/client"
 	"github.com/cosmos/cosmos-sdk/client/flags"
 	"github.com/cosmos/cosmos-sdk/runtime"
 	"github.com/cosmos/cosmos-sdk/server"
->>>>>>> 4f445ed9
 	"github.com/cosmos/cosmos-sdk/x/genutil"
 	"github.com/cosmos/cosmos-sdk/x/genutil/types"
 )
@@ -26,26 +19,20 @@
 const flagGenTxDir = "gentx-dir"
 
 // CollectGenTxsCmd - return the cobra command to collect genesis transactions
-<<<<<<< HEAD
-func CollectGenTxsCmd(validator func([]transaction.Msg) error) *cobra.Command {
-=======
 func CollectGenTxsCmd(genBalIterator types.GenesisBalancesIterator, defaultNodeHome string, validator types.MessageValidator, valAddrCodec runtime.ValidatorAddressCodec) *cobra.Command {
->>>>>>> 4f445ed9
 	cmd := &cobra.Command{
 		Use:   "collect-gentxs",
 		Short: "Collect genesis txs and output a genesis.json file",
 		RunE: func(cmd *cobra.Command, _ []string) error {
-			config := client.GetConfigFromCmd(cmd)
+			serverCtx := server.GetServerContextFromCmd(cmd)
+			config := serverCtx.Config
 
 			clientCtx := client.GetClientContextFromCmd(cmd)
 			cdc := clientCtx.Codec
 
-			consensusKey, err := cmd.Flags().GetString(FlagConsensusKeyAlgo)
-			if err != nil {
-				return errors.Wrap(err, "Failed to get consensus key algo")
-			}
+			config.SetRoot(clientCtx.HomeDir)
 
-			nodeID, valPubKey, err := genutil.InitializeNodeValidatorFiles(config, consensusKey)
+			nodeID, valPubKey, err := genutil.InitializeNodeValidatorFiles(config)
 			if err != nil {
 				return errors.Wrap(err, "failed to initialize node validator files")
 			}
@@ -64,23 +51,18 @@
 			toPrint := newPrintInfo(config.Moniker, appGenesis.ChainID, nodeID, genTxsDir, json.RawMessage(""))
 			initCfg := types.NewInitConfig(appGenesis.ChainID, genTxsDir, nodeID, valPubKey)
 
-<<<<<<< HEAD
-			appMessage, err := genutil.GenAppStateFromConfig(
-				cdc, clientCtx.TxConfig, config, initCfg, appGenesis,
-				validator, clientCtx.ValidatorAddressCodec, clientCtx.AddressCodec)
-=======
 			appMessage, err := genutil.GenAppStateFromConfig(cdc, clientCtx.TxConfig, config, initCfg, appGenesis, genBalIterator, validator, valAddrCodec)
->>>>>>> 4f445ed9
 			if err != nil {
 				return errors.Wrap(err, "failed to get genesis app state from config")
 			}
 
 			toPrint.AppMessage = appMessage
 
-			return displayInfo(cmd.ErrOrStderr(), toPrint)
+			return displayInfo(toPrint)
 		},
 	}
-	cmd.Flags().String(FlagConsensusKeyAlgo, "ed25519", "algorithm to use for the consensus key")
+
+	cmd.Flags().String(flags.FlagHome, defaultNodeHome, "The application home directory")
 	cmd.Flags().String(flagGenTxDir, "", "override default \"gentx\" directory from which collect and execute genesis transactions; default [--home]/config/gentx/")
 
 	return cmd
