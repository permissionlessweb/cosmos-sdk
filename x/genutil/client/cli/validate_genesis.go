package cli

import (
	"encoding/json"
	"errors"
	"fmt"
	"io"
	"strings"

	"github.com/spf13/cobra"

	"github.com/cosmos/cosmos-sdk/client"
	"github.com/cosmos/cosmos-sdk/x/genutil/types"
)

const chainUpgradeGuide = "https://github.com/cosmos/cosmos-sdk/blob/main/UPGRADING.md"

// ValidateGenesisCmd takes a genesis file, and makes sure that it is valid.
func ValidateGenesisCmd(genMM genesisMM) *cobra.Command {
	return &cobra.Command{
		Use:     "validate [file]",
		Aliases: []string{"validate-genesis"},
		Args:    cobra.RangeArgs(0, 1),
		Short:   "Validates the genesis file at the default location or at the location passed as an arg",
		RunE: func(cmd *cobra.Command, args []string) (err error) {
			cfg := client.GetConfigFromCmd(cmd)

			// Load default if passed no args, otherwise load passed file
			var genesis string
			if len(args) == 0 {
				genesis = cfg.GenesisFile()
			} else {
				genesis = args[0]
			}

			appGenesis, err := types.AppGenesisFromFile(genesis)
			if err != nil {
				return enrichUnmarshalError(err)
			}

			if err := appGenesis.ValidateAndComplete(); err != nil {
				return fmt.Errorf("make sure that you have correctly migrated all CometBFT consensus params. Refer the UPGRADING.md (%s): %w", chainUpgradeGuide, err)
			}

			var genState map[string]json.RawMessage
<<<<<<< HEAD
			if err = json.Unmarshal(appGenesis.AppState, &genState); err != nil {
=======
			if err := json.Unmarshal(appGenesis.AppState, &genState); err != nil {
>>>>>>> 4f445ed9
				if strings.Contains(err.Error(), "unexpected end of JSON input") {
					return fmt.Errorf("app_state is missing in the genesis file: %s", err.Error())
				}
				return fmt.Errorf("error unmarshalling genesis doc %s: %w", genesis, err)
			}

<<<<<<< HEAD
			if genMM != nil {
				if err = genMM.ValidateGenesis(genState); err != nil {
					errStr := fmt.Sprintf("error validating genesis file %s: %s", genesis, err.Error())
					if errors.Is(err, io.EOF) {
						errStr = fmt.Sprintf("%s: section is missing in the app_state", errStr)
					}
					return fmt.Errorf("%s", errStr)
				}
=======
			if err = mbm.ValidateGenesis(cdc, clientCtx.TxConfig, genState); err != nil {
				errStr := fmt.Sprintf("error validating genesis file %s: %s", genesis, err.Error())
				if errors.Is(err, io.EOF) {
					errStr = fmt.Sprintf("%s: section is missing in the app_state", errStr)
				}
				return fmt.Errorf("%s", errStr)
>>>>>>> 4f445ed9
			}

			fmt.Fprintf(cmd.OutOrStdout(), "File at %s is a valid genesis file\n", genesis)
			return nil
		},
	}
}

func enrichUnmarshalError(err error) error {
	var syntaxErr *json.SyntaxError
	if errors.As(err, &syntaxErr) {
		return fmt.Errorf("error at offset %d: %s", syntaxErr.Offset, syntaxErr.Error())
	}
	return err
}<|MERGE_RESOLUTION|>--- conflicted
+++ resolved
@@ -10,25 +10,30 @@
 	"github.com/spf13/cobra"
 
 	"github.com/cosmos/cosmos-sdk/client"
+	"github.com/cosmos/cosmos-sdk/server"
+	"github.com/cosmos/cosmos-sdk/types/module"
 	"github.com/cosmos/cosmos-sdk/x/genutil/types"
 )
 
 const chainUpgradeGuide = "https://github.com/cosmos/cosmos-sdk/blob/main/UPGRADING.md"
 
 // ValidateGenesisCmd takes a genesis file, and makes sure that it is valid.
-func ValidateGenesisCmd(genMM genesisMM) *cobra.Command {
+func ValidateGenesisCmd(mbm module.BasicManager) *cobra.Command {
 	return &cobra.Command{
 		Use:     "validate [file]",
 		Aliases: []string{"validate-genesis"},
 		Args:    cobra.RangeArgs(0, 1),
 		Short:   "Validates the genesis file at the default location or at the location passed as an arg",
 		RunE: func(cmd *cobra.Command, args []string) (err error) {
-			cfg := client.GetConfigFromCmd(cmd)
+			serverCtx := server.GetServerContextFromCmd(cmd)
+			clientCtx := client.GetClientContextFromCmd(cmd)
+
+			cdc := clientCtx.Codec
 
 			// Load default if passed no args, otherwise load passed file
 			var genesis string
 			if len(args) == 0 {
-				genesis = cfg.GenesisFile()
+				genesis = serverCtx.Config.GenesisFile()
 			} else {
 				genesis = args[0]
 			}
@@ -43,34 +48,19 @@
 			}
 
 			var genState map[string]json.RawMessage
-<<<<<<< HEAD
-			if err = json.Unmarshal(appGenesis.AppState, &genState); err != nil {
-=======
 			if err := json.Unmarshal(appGenesis.AppState, &genState); err != nil {
->>>>>>> 4f445ed9
 				if strings.Contains(err.Error(), "unexpected end of JSON input") {
 					return fmt.Errorf("app_state is missing in the genesis file: %s", err.Error())
 				}
 				return fmt.Errorf("error unmarshalling genesis doc %s: %w", genesis, err)
 			}
 
-<<<<<<< HEAD
-			if genMM != nil {
-				if err = genMM.ValidateGenesis(genState); err != nil {
-					errStr := fmt.Sprintf("error validating genesis file %s: %s", genesis, err.Error())
-					if errors.Is(err, io.EOF) {
-						errStr = fmt.Sprintf("%s: section is missing in the app_state", errStr)
-					}
-					return fmt.Errorf("%s", errStr)
-				}
-=======
 			if err = mbm.ValidateGenesis(cdc, clientCtx.TxConfig, genState); err != nil {
 				errStr := fmt.Sprintf("error validating genesis file %s: %s", genesis, err.Error())
 				if errors.Is(err, io.EOF) {
 					errStr = fmt.Sprintf("%s: section is missing in the app_state", errStr)
 				}
 				return fmt.Errorf("%s", errStr)
->>>>>>> 4f445ed9
 			}
 
 			fmt.Fprintf(cmd.OutOrStdout(), "File at %s is a valid genesis file\n", genesis)
