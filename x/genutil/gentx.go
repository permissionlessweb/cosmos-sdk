package genutil

import (
	"context"
	"encoding/json"
	"fmt"
	"strings"

<<<<<<< HEAD
	bankexported "cosmossdk.io/x/bank/exported"
	stakingtypes "cosmossdk.io/x/staking/types"
=======
	abci "github.com/cometbft/cometbft/abci/types"
>>>>>>> 4f445ed9

	"cosmossdk.io/core/genesis"

	"github.com/cosmos/cosmos-sdk/client"
	"github.com/cosmos/cosmos-sdk/codec"
	sdk "github.com/cosmos/cosmos-sdk/types"
	"github.com/cosmos/cosmos-sdk/types/module"
	"github.com/cosmos/cosmos-sdk/x/genutil/types"
)

// SetGenTxsInAppGenesisState - sets the genesis transactions in the app genesis state
func SetGenTxsInAppGenesisState(
	cdc codec.JSONCodec, txJSONEncoder sdk.TxEncoder, appGenesisState map[string]json.RawMessage, genTxs []sdk.Tx,
) (map[string]json.RawMessage, error) {
	genesisState := types.GetGenesisStateFromAppState(cdc, appGenesisState)
	genTxsBz := make([]json.RawMessage, 0, len(genTxs))

	for _, genTx := range genTxs {
		txBz, err := txJSONEncoder(genTx)
		if err != nil {
			return appGenesisState, err
		}

		genTxsBz = append(genTxsBz, txBz)
	}

	genesisState.GenTxs = genTxsBz
	return types.SetGenesisStateInAppState(cdc, appGenesisState, genesisState), nil
}

// ValidateAccountInGenesis checks that the provided account has a sufficient
// balance in the set of genesis accounts.
func ValidateAccountInGenesis(
	appGenesisState map[string]json.RawMessage, genBalIterator types.GenesisBalancesIterator,
	addr string, coins sdk.Coins, cdc codec.JSONCodec,
) error {
	var stakingData stakingtypes.GenesisState
	cdc.MustUnmarshalJSON(appGenesisState[stakingtypes.ModuleName], &stakingData)
	bondDenom := stakingData.Params.BondDenom

	var err error

	accountIsInGenesis := false

	genBalIterator.IterateGenesisBalances(cdc, appGenesisState,
		func(bal bankexported.GenesisBalance) (stop bool) {
			accAddress := bal.GetAddress()
			accCoins := bal.GetCoins()
			// ensure that account is in genesis
			if strings.EqualFold(accAddress, addr) {
				// ensure account contains enough funds of default bond denom
				if coins.AmountOf(bondDenom).GT(accCoins.AmountOf(bondDenom)) {
					err = fmt.Errorf(
						"account %s has a balance in genesis, but it only has %v%s available to stake, not %v%s",
						addr, accCoins.AmountOf(bondDenom), bondDenom, coins.AmountOf(bondDenom), bondDenom,
					)

					return true
				}

				accountIsInGenesis = true
				return true
			}

			return false
		},
	)

	if err != nil {
		return err
	}

	if !accountIsInGenesis {
		return fmt.Errorf("account %s does not have a balance in the genesis state", addr)
	}

	return nil
}

// DeliverGenTxs iterates over all genesis txs, decodes each into a Tx and
// invokes the provided deliverTxfn with the decoded Tx. It returns the result
// of the staking module's ApplyAndReturnValidatorSetUpdates.
// NOTE: This isn't used in server/v2 applications.
func DeliverGenTxs(
	ctx context.Context, genTxs []json.RawMessage,
	stakingKeeper types.StakingKeeper, deliverTx TxHandler,
	txEncodingConfig client.TxEncodingConfig,
) ([]module.ValidatorUpdate, error) {
	for _, genTx := range genTxs {
		tx, err := txEncodingConfig.TxJSONDecoder()(genTx)
		if err != nil {
			return nil, fmt.Errorf("failed to decode GenTx '%s': %w", genTx, err)
		}

		bz, err := txEncodingConfig.TxEncoder()(tx)
		if err != nil {
			return nil, fmt.Errorf("failed to encode GenTx '%s': %w", genTx, err)
		}

		err = deliverTx.ExecuteGenesisTx(bz)
		if err != nil {
			return nil, fmt.Errorf("failed to execute DeliverTx for '%s': %w", genTx, err)
		}
	}

	return stakingKeeper.ApplyAndReturnValidatorSetUpdates(ctx)
}<|MERGE_RESOLUTION|>--- conflicted
+++ resolved
@@ -1,25 +1,20 @@
 package genutil
 
 import (
-	"context"
 	"encoding/json"
 	"fmt"
 	"strings"
 
-<<<<<<< HEAD
-	bankexported "cosmossdk.io/x/bank/exported"
-	stakingtypes "cosmossdk.io/x/staking/types"
-=======
 	abci "github.com/cometbft/cometbft/abci/types"
->>>>>>> 4f445ed9
 
 	"cosmossdk.io/core/genesis"
 
 	"github.com/cosmos/cosmos-sdk/client"
 	"github.com/cosmos/cosmos-sdk/codec"
 	sdk "github.com/cosmos/cosmos-sdk/types"
-	"github.com/cosmos/cosmos-sdk/types/module"
+	bankexported "github.com/cosmos/cosmos-sdk/x/bank/exported"
 	"github.com/cosmos/cosmos-sdk/x/genutil/types"
+	stakingtypes "github.com/cosmos/cosmos-sdk/x/staking/types"
 )
 
 // SetGenTxsInAppGenesisState - sets the genesis transactions in the app genesis state
@@ -46,7 +41,7 @@
 // balance in the set of genesis accounts.
 func ValidateAccountInGenesis(
 	appGenesisState map[string]json.RawMessage, genBalIterator types.GenesisBalancesIterator,
-	addr string, coins sdk.Coins, cdc codec.JSONCodec,
+	addr sdk.Address, coins sdk.Coins, cdc codec.JSONCodec,
 ) error {
 	var stakingData stakingtypes.GenesisState
 	cdc.MustUnmarshalJSON(appGenesisState[stakingtypes.ModuleName], &stakingData)
@@ -61,7 +56,7 @@
 			accAddress := bal.GetAddress()
 			accCoins := bal.GetCoins()
 			// ensure that account is in genesis
-			if strings.EqualFold(accAddress, addr) {
+			if strings.EqualFold(accAddress, addr.String()) {
 				// ensure account contains enough funds of default bond denom
 				if coins.AmountOf(bondDenom).GT(accCoins.AmountOf(bondDenom)) {
 					err = fmt.Errorf(
@@ -94,12 +89,11 @@
 // DeliverGenTxs iterates over all genesis txs, decodes each into a Tx and
 // invokes the provided deliverTxfn with the decoded Tx. It returns the result
 // of the staking module's ApplyAndReturnValidatorSetUpdates.
-// NOTE: This isn't used in server/v2 applications.
 func DeliverGenTxs(
-	ctx context.Context, genTxs []json.RawMessage,
-	stakingKeeper types.StakingKeeper, deliverTx TxHandler,
+	ctx sdk.Context, genTxs []json.RawMessage,
+	stakingKeeper types.StakingKeeper, deliverTx genesis.TxHandler,
 	txEncodingConfig client.TxEncodingConfig,
-) ([]module.ValidatorUpdate, error) {
+) ([]abci.ValidatorUpdate, error) {
 	for _, genTx := range genTxs {
 		tx, err := txEncodingConfig.TxJSONDecoder()(genTx)
 		if err != nil {
