--- conflicted
+++ resolved
@@ -21,9 +21,7 @@
 * [Messages](#messages)
     * [MsgGrant](#msggrant)
     * [MsgRevoke](#msgrevoke)
-    * [MsgRevokeAll](#msgrevokeall)
     * [MsgExec](#msgexec)
-    * [MsgPruneExpiredGrants](#msgpruneexpiredgrants)
 * [Events](#events)
 * [Client](#client)
     * [CLI](#cli)
@@ -38,12 +36,12 @@
 on behalf of one account to other accounts. The design is defined in the [ADR 030](https://github.com/cosmos/cosmos-sdk/blob/main/docs/architecture/adr-030-authz-module.md).
 
 A *grant* is an allowance to execute a Msg by the grantee on behalf of the granter.
-Authorization is an interface that must be implemented by a concrete authorization logic to validate and execute grants. Authorizations are extensible and can be defined for any Msg service method, even if the Msg method is defined outside of the module. See the `SendAuthorization` example in the next section for more details.
-
-**Note:** The authz module is different from the [auth (authentication)](../modules/auth/) module, which is responsible for specifying the base transaction and account types.
-
-```go reference
-https://github.com/cosmos/cosmos-sdk/blob/v0.52.0-beta.1/x/authz/authorizations.go#L14-L28
+Authorization is an interface that must be implemented by a concrete authorization logic to validate and execute grants. Authorizations are extensible and can be defined for any Msg service method even outside of the module where the Msg method is defined. See the `SendAuthorization` example in the next section for more details.
+
+**Note:** The authz module is different from the [auth (authentication)](../modules/auth/) module that is responsible for specifying the base transaction and account types.
+
+```go reference
+https://github.com/cosmos/cosmos-sdk/blob/v0.47.0-rc1/x/authz/authorizations.go#L11-L25
 ```
 
 ### Built-in Authorizations
@@ -55,11 +53,11 @@
 `GenericAuthorization` implements the `Authorization` interface that gives unrestricted permission to execute the provided Msg on behalf of granter's account.
 
 ```protobuf reference
-https://github.com/cosmos/cosmos-sdk/blob/v0.52.0-beta.1/x/authz/proto/cosmos/authz/v1beta1/authz.proto#L14-L22
-```
-
-```go reference
-https://github.com/cosmos/cosmos-sdk/blob/v0.52.0-beta.1/x/authz/generic_authorization.go#L18-L34
+https://github.com/cosmos/cosmos-sdk/blob/v0.47.0-rc1/proto/cosmos/authz/v1beta1/authz.proto#L14-L22
+```
+
+```go reference
+https://github.com/cosmos/cosmos-sdk/blob/v0.47.0-rc1/x/authz/generic_authorization.go#L16-L29
 ```
 
 * `msg` stores Msg type URL.
@@ -72,11 +70,11 @@
 * It takes an (optional) `AllowList` that specifies to which addresses a grantee can send token.
 
 ```protobuf reference
-https://github.com/cosmos/cosmos-sdk/blob/v0.52.0-beta.1/x/bank/proto/cosmos/bank/v1beta1/authz.proto#L11-L29
-```
-
-```go reference
-https://github.com/cosmos/cosmos-sdk/blob/v0.52.0-beta.1/x/bank/types/send_authorization.go#L33-L73
+https://github.com/cosmos/cosmos-sdk/blob/v0.47.0-rc1/proto/cosmos/bank/v1beta1/authz.proto#L11-L30
+```
+
+```go reference
+https://github.com/cosmos/cosmos-sdk/blob/v0.47.0-rc1/x/bank/types/send_authorization.go#L29-L62
 ```
 
 * `spend_limit` keeps track of how many coins are left in the authorization.
@@ -84,25 +82,21 @@
 
 #### StakeAuthorization
 
-<<<<<<< HEAD
-`StakeAuthorization` implements the `Authorization` interface for messages in the [staking module](https://docs.cosmos.network/main/build/modules/staking). It takes an `AuthorizationType` to specify whether you want to authorize delegation, undelegation, redelegation or cancel unbonding delegation, each of which must be authorized separately. It also takes an optional `MaxTokens` that keeps track of a limit to the amount of tokens that can be delegated/undelegated/redelegated. If left empty, the amount is unlimited. Additionally, this Msg takes an `AllowList` or a `DenyList`, enabling you to specify which validators the grantee can or cannot stake with.
-=======
 `StakeAuthorization` implements the `Authorization` interface for messages in the [staking module](https://docs.cosmos.network/v0.50/build/modules/staking). It takes an `AuthorizationType` to specify whether you want to authorise delegating, undelegating or redelegating (i.e. these have to be authorised separately). It also takes an optional `MaxTokens` that keeps track of a limit to the amount of tokens that can be delegated/undelegated/redelegated. If left empty, the amount is unlimited. Additionally, this Msg takes an `AllowList` or a `DenyList`, which allows you to select which validators you allow or deny grantees to stake with.
->>>>>>> 4f445ed9
-
-```protobuf reference
-https://github.com/cosmos/cosmos-sdk/blob/v0.52.0-beta.1/x/staking/proto/cosmos/staking/v1beta1/authz.proto#L11-L34
-```
-
-```go reference
-https://github.com/cosmos/cosmos-sdk/blob/v0.52.0-beta.1/x/staking/types/authz.go#L78-L166
+
+```protobuf reference
+https://github.com/cosmos/cosmos-sdk/blob/v0.47.0-rc1/proto/cosmos/staking/v1beta1/authz.proto#L11-L35
+```
+
+```go reference
+https://github.com/cosmos/cosmos-sdk/blob/v0.47.0-rc1/x/staking/types/authz.go#L15-L35
 ```
 
 ### Gas
 
-To prevent DoS attacks, granting `StakeAuthorization`s with `x/authz` incurs gas. `StakeAuthorization` allows you to authorize another account to delegate, undelegate, or redelegate tokens to validators. The granter can define a list of validators for which they allow or deny delegations. The Cosmos SDK then iterates over these lists and charge 10 gas for each validator included in both lists.
-
-Since the state maintains a list of granter-grantee pairs with same expiration, we iterate over this list to remove the grant from the list (in case of any revoke of particular `msgType`), charging 20 gas for each iteration.
+In order to prevent DoS attacks, granting `StakeAuthorization`s with `x/authz` incurs gas. `StakeAuthorization` allows you to authorize another account to delegate, undelegate, or redelegate to validators. The authorizer can define a list of validators they allow or deny delegations to. The Cosmos SDK iterates over these lists and charge 10 gas for each validator in both of the lists.
+
+Since the state maintaining a list for granter, grantee pair with same expiration, we are iterating over the list to remove the grant (incase of any revoke of paritcular `msgType`) from the list and we are charging 20 gas per iteration.
 
 ## State
 
@@ -115,25 +109,25 @@
 The grant object encapsulates an `Authorization` type and an expiration timestamp:
 
 ```protobuf reference
-https://github.com/cosmos/cosmos-sdk/blob/v0.52.0-beta.1/x/authz/proto/cosmos/authz/v1beta1/authz.proto#L24-L32
+https://github.com/cosmos/cosmos-sdk/blob/v0.47.0-rc1/proto/cosmos/authz/v1beta1/authz.proto#L24-L32
 ```
 
 ### GrantQueue
 
 We are maintaining a queue for authz pruning. Whenever a grant is created, an item will be added to `GrantQueue` with a key of expiration, granter, grantee.
 
-In `EndBlock` (which runs for every block) we continuously check and prune the expired grants by forming a prefix key with current blocktime that passed the stored expiration in `GrantQueue`, we iterate through all the matched records from `GrantQueue` and delete maximum of 200 grants from the `GrantQueue` & `Grant`s store for each run.
-
-```go reference
-https://github.com/cosmos/cosmos-sdk/blob/v0.52.0-beta.1/x/authz/keeper/keeper.go#L479-L520
-```
-
-* GrantQueue: `0x02 | expiration_bytes | granter_address_len (1 byte) | granter_address_bytes | grantee_address_len (1 byte) | grantee_address_bytes -> ProtocolBuffer(GrantQueueItem)`
+In `EndBlock` (which runs for every block) we continuously check and prune the expired grants by forming a prefix key with current blocktime that passed the stored expiration in `GrantQueue`, we iterate through all the matched records from `GrantQueue` and delete them from the `GrantQueue` & `Grant`s store.
+
+```go reference
+https://github.com/cosmos/cosmos-sdk/blob/5f4ddc6f80f9707320eec42182184207fff3833a/x/authz/keeper/keeper.go#L378-L403
+```
+
+* GrantQueue: `0x02 | expiration_bytes | granter_address_len (1 byte) | granter_address_bytes | grantee_address_len (1 byte) | grantee_address_bytes -> ProtocalBuffer(GrantQueueItem)`
 
 The `expiration_bytes` are the expiration date in UTC with the format `"2006-01-02T15:04:05.000000000"`.
 
 ```go reference
-https://github.com/cosmos/cosmos-sdk/blob/v0.52.0-beta.1/x/authz/keeper/keys.go#L84-L100
+https://github.com/cosmos/cosmos-sdk/blob/v0.47.0-rc1/x/authz/keeper/keys.go#L77-L93
 ```
 
 The `GrantQueueItem` object contains the list of type urls between granter and grantee that expire at the time indicated in the key.
@@ -147,10 +141,8 @@
 An authorization grant is created using the `MsgGrant` message.
 If there is already a grant for the `(granter, grantee, Authorization)` triple, then the new grant overwrites the previous one. To update or extend an existing grant, a new grant with the same `(granter, grantee, Authorization)` triple should be created.
 
-An authorization grant for authz `MsgGrant` is not allowed and will return an error. This is for preventing user from accidentally authorizing their entire account to a different account.
-
-```protobuf reference
-https://github.com/cosmos/cosmos-sdk/blob/v0.52.0-beta.1/x/authz/proto/cosmos/authz/v1beta1/tx.proto#L45-L55
+```protobuf reference
+https://github.com/cosmos/cosmos-sdk/blob/v0.47.0-rc1/proto/cosmos/authz/v1beta1/tx.proto#L35-L45
 ```
 
 The message handling should fail if:
@@ -165,7 +157,7 @@
 A grant can be removed with the `MsgRevoke` message.
 
 ```protobuf reference
-https://github.com/cosmos/cosmos-sdk/blob/v0.52.0-beta.1/x/authz/proto/cosmos/authz/v1beta1/tx.proto#L79-L88
+https://github.com/cosmos/cosmos-sdk/blob/v0.47.0-rc1/proto/cosmos/authz/v1beta1/tx.proto#L69-L78
 ```
 
 The message handling should fail if:
@@ -175,25 +167,12 @@
 
 NOTE: The `MsgExec` message removes a grant if the grant has expired.
 
-### MsgRevokeAll
-
-The `MsgRevokeAll` message revokes all grants issued by the specified granter. This is useful for quickly removing all authorizations granted by a single granter without specifying individual message types or grantees.
-
-```protobuf reference
-https://github.com/cosmos/cosmos-sdk/blob/v0.52.0-beta.1/x/authz/proto/cosmos/authz/v1beta1/tx.proto#L93-L100
-```
-
-The message handling should fail if:
-
-* the `granter` address is not provided or invalid.
-* the `granter` does not have any active grants.
-
 ### MsgExec
 
 When a grantee wants to execute a transaction on behalf of a granter, they must send `MsgExec`.
 
 ```protobuf reference
-https://github.com/cosmos/cosmos-sdk/blob/v0.52.0-beta.1/x/authz/proto/cosmos/authz/v1beta1/tx.proto#L60-L72
+https://github.com/cosmos/cosmos-sdk/blob/v0.47.0-rc1/proto/cosmos/authz/v1beta1/tx.proto#L52-L63
 ```
 
 The message handling should fail if:
@@ -201,10 +180,6 @@
 * provided `Authorization` is not implemented.
 * grantee doesn't have permission to run the transaction.
 * if granted authorization is expired.
-
-### MsgPruneExpiredGrants
-
-Message that clean up 75 expired grants. A user has no benefit sending this transaction, it is only used by the chain to clean up expired grants.
 
 ## Events
 
@@ -281,7 +256,6 @@
 simd tx authz grant <grantee> <authorization_type="send"|"generic"|"delegate"|"unbond"|"redelegate"> --from <granter> [flags]
 ```
 -  The `send` authorization_type refers to the built-in `SendAuthorization` type. The custom flags available are `spend-limit` (required) and `allow-list` (optional) , documented [here](#SendAuthorization)
-<<<<<<< HEAD
 
 Example:
 
@@ -298,31 +272,10 @@
 ```
 - The `delegate`,`unbond`,`redelegate` authorization_types refer to the built-in `StakeAuthorization` type. The custom flags available are `spend-limit` (optional), `allowed-validators` (optional) and `deny-validators` (optional) documented  [here](#StakeAuthorization).
 > Note: `allowed-validators` and `deny-validators` cannot both be empty. `spend-limit` represents the `MaxTokens`
-=======
->>>>>>> 4f445ed9
-
-Example:
-
-```bash
-<<<<<<< HEAD
-=======
-    simd tx authz grant cosmos1.. send --spend-limit=100stake --allow-list=cosmos1...,cosmos2... --from=cosmos1..
-```
-- The `generic` authorization_type refers to the built-in `GenericAuthorization` type. The custom flag available is `msg-type` ( required) documented [here](#GenericAuthorization).
-
-> Note: `msg-type` is any valid Cosmos SDK `Msg` type url.
-
-Example:
-```bash
-    simd tx authz grant cosmos1.. generic --msg-type=/cosmos.bank.v1beta1.MsgSend --from=cosmos1..
-```
-- The `delegate`,`unbond`,`redelegate` authorization_types refer to the built-in `StakeAuthorization` type. The custom flags available are `spend-limit` (optional), `allowed-validators` (optional) and `deny-validators` (optional) documented  [here](#StakeAuthorization).
-> Note: `allowed-validators` and `deny-validators` cannot both be empty. `spend-limit` represents the `MaxTokens`
-
-Example:
-
-```bash
->>>>>>> 4f445ed9
+
+Example:
+
+```bash
 simd tx authz grant cosmos1.. delegate --spend-limit=100stake --allowed-validators=cosmos...,cosmos... --deny-validators=cosmos... --from=cosmos1..
 ```
 
@@ -338,20 +291,6 @@
 
 ```bash
 simd tx authz revoke cosmos1.. /cosmos.bank.v1beta1.MsgSend --from=cosmos1..
-```
-
-##### revoke-all
-
-The `revoke-all` command allows a granter to revoke all authorizations created by the granter.
-
-```bash
-simd tx authz revoke-all --from=[granter] [flags]
-```
-
-Example:
-
-```bash
-simd tx authz revoke-all --from=cosmos1..
 ```
 
 ### gRPC
@@ -375,6 +314,27 @@
     cosmos.authz.v1beta1.Query/Grants
 ```
 
+Example Output:
+
+```bash
+{
+  "grants": [
+    {
+      "authorization": {
+        "@type": "/cosmos.bank.v1beta1.SendAuthorization",
+        "spendLimit": [
+          {
+            "denom":"stake",
+            "amount":"100"
+          }
+        ]
+      },
+      "expiration": "2022-01-01T00:00:00Z"
+    }
+  ]
+}
+```
+
 ### REST
 
 A user can query the `authz` module using REST endpoints.
@@ -387,4 +347,26 @@
 
 ```bash
 curl "localhost:1317/cosmos/authz/v1beta1/grants?granter=cosmos1..&grantee=cosmos1..&msg_type_url=/cosmos.bank.v1beta1.MsgSend"
+```
+
+Example Output:
+
+```bash
+{
+  "grants": [
+    {
+      "authorization": {
+        "@type": "/cosmos.bank.v1beta1.SendAuthorization",
+        "spend_limit": [
+          {
+            "denom": "stake",
+            "amount": "100"
+          }
+        ]
+      },
+      "expiration": "2022-01-01T00:00:00Z"
+    }
+  ],
+  "pagination": null
+}
 ```