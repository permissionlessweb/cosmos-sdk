--- conflicted
+++ resolved
@@ -37,17 +37,9 @@
 	address, err := s.k.Accounts.Indexes.Number.MatchExact(ctx, accID)
 	if err != nil {
 		return nil, status.Errorf(codes.NotFound, "account address not found with account number %d", accID)
-<<<<<<< HEAD
-	}
-
-	addr, err := s.k.addressCodec.BytesToString(address)
-	if err != nil {
-		return nil, err
-=======
->>>>>>> 4f445ed9
-	}
-
-	return &types.QueryAccountAddressByIDResponse{AccountAddress: addr}, nil
+	}
+
+	return &types.QueryAccountAddressByIDResponse{AccountAddress: address.String()}, nil
 }
 
 func (s queryServer) Accounts(ctx context.Context, req *types.QueryAccountsRequest) (*types.QueryAccountsResponse, error) {
@@ -83,36 +75,35 @@
 	}
 	account := s.k.GetAccount(ctx, addr)
 	if account == nil {
-		xAccount, err := s.getFromXAccounts(ctx, addr)
-		if err != nil {
-			return nil, status.Errorf(codes.NotFound, "account %s not found", req.Address)
-		}
-		return &types.QueryAccountResponse{Account: xAccount.Account}, nil
+		return nil, status.Errorf(codes.NotFound, "account %s not found", req.Address)
 	}
 
 	any, err := codectypes.NewAnyWithValue(account)
 	if err != nil {
-		return nil, status.Error(codes.Internal, err.Error())
+		return nil, status.Errorf(codes.Internal, err.Error())
 	}
 
 	return &types.QueryAccountResponse{Account: any}, nil
 }
 
 // Params returns parameters of auth module
-func (s queryServer) Params(ctx context.Context, req *types.QueryParamsRequest) (*types.QueryParamsResponse, error) {
-	if req == nil {
-		return nil, status.Error(codes.InvalidArgument, "empty request")
-	}
+func (s queryServer) Params(c context.Context, req *types.QueryParamsRequest) (*types.QueryParamsResponse, error) {
+	if req == nil {
+		return nil, status.Error(codes.InvalidArgument, "empty request")
+	}
+	ctx := sdk.UnwrapSDKContext(c)
 	params := s.k.GetParams(ctx)
 
 	return &types.QueryParamsResponse{Params: params}, nil
 }
 
 // ModuleAccounts returns all the existing Module Accounts
-func (s queryServer) ModuleAccounts(ctx context.Context, req *types.QueryModuleAccountsRequest) (*types.QueryModuleAccountsResponse, error) {
-	if req == nil {
-		return nil, status.Error(codes.InvalidArgument, "empty request")
-	}
+func (s queryServer) ModuleAccounts(c context.Context, req *types.QueryModuleAccountsRequest) (*types.QueryModuleAccountsResponse, error) {
+	if req == nil {
+		return nil, status.Error(codes.InvalidArgument, "empty request")
+	}
+
+	ctx := sdk.UnwrapSDKContext(c)
 
 	// For deterministic output, sort the permAddrs by module name.
 	sortedPermAddrs := make([]string, 0, len(s.k.permAddrs))
@@ -130,7 +121,7 @@
 		}
 		any, err := codectypes.NewAnyWithValue(account)
 		if err != nil {
-			return nil, status.Error(codes.Internal, err.Error())
+			return nil, status.Errorf(codes.Internal, err.Error())
 		}
 		modAccounts = append(modAccounts, any)
 	}
@@ -139,7 +130,7 @@
 }
 
 // ModuleAccountByName returns module account by module name
-func (s queryServer) ModuleAccountByName(ctx context.Context, req *types.QueryModuleAccountByNameRequest) (*types.QueryModuleAccountByNameResponse, error) {
+func (s queryServer) ModuleAccountByName(c context.Context, req *types.QueryModuleAccountByNameRequest) (*types.QueryModuleAccountByNameResponse, error) {
 	if req == nil {
 		return nil, status.Errorf(codes.InvalidArgument, "empty request")
 	}
@@ -148,6 +139,7 @@
 		return nil, status.Error(codes.InvalidArgument, "module name is empty")
 	}
 
+	ctx := sdk.UnwrapSDKContext(c)
 	moduleName := req.Name
 
 	account := s.k.GetModuleAccount(ctx, moduleName)
@@ -156,7 +148,7 @@
 	}
 	any, err := codectypes.NewAnyWithValue(account)
 	if err != nil {
-		return nil, status.Error(codes.Internal, err.Error())
+		return nil, status.Errorf(codes.Internal, err.Error())
 	}
 
 	return &types.QueryModuleAccountByNameResponse{Account: any}, nil
@@ -231,13 +223,7 @@
 
 	account := s.k.GetAccount(ctx, addr)
 	if account == nil {
-		xAccount, err := s.getFromXAccounts(ctx, addr)
-		// account info is nil it means that the account can be encapsulated into a
-		// legacy account representation but not a base account one.
-		if err != nil || xAccount.Base == nil {
-			return nil, status.Errorf(codes.NotFound, "account %s not found", req.Address)
-		}
-		return &types.QueryAccountInfoResponse{Info: xAccount.Base}, nil
+		return nil, status.Errorf(codes.NotFound, "account %s not found", req.Address)
 	}
 
 	// if there is no public key, avoid serializing the nil value
@@ -246,11 +232,7 @@
 	if pubKey != nil {
 		pkAny, err = codectypes.NewAnyWithValue(account.GetPubKey())
 		if err != nil {
-<<<<<<< HEAD
-			return nil, status.Error(codes.Internal, err.Error())
-=======
 			return nil, status.Errorf(codes.Internal, err.Error())
->>>>>>> 4f445ed9
 		}
 	}
 
@@ -262,27 +244,4 @@
 			Sequence:      account.GetSequence(),
 		},
 	}, nil
-}
-
-var (
-	errNotXAccount              = errors.New("not an x/account")
-	errInvalidLegacyAccountImpl = errors.New("invalid legacy account implementation")
-)
-
-func (s queryServer) getFromXAccounts(ctx context.Context, address []byte) (*types.QueryLegacyAccountResponse, error) {
-	if !s.k.AccountsModKeeper.IsAccountsModuleAccount(ctx, address) {
-		return nil, errNotXAccount
-	}
-
-	// attempt to check if it can be queried for a legacy account representation.
-	resp, err := s.k.AccountsModKeeper.Query(ctx, address, &types.QueryLegacyAccount{})
-	if err != nil {
-		return nil, err
-	}
-
-	typedResp, ok := resp.(*types.QueryLegacyAccountResponse)
-	if !ok {
-		return nil, errInvalidLegacyAccountImpl
-	}
-	return typedResp, nil
 }