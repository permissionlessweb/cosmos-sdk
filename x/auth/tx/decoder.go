package tx

import (
	gogoproto "github.com/cosmos/gogoproto/proto"

	txv1beta1 "cosmossdk.io/api/cosmos/tx/v1beta1"
	"cosmossdk.io/core/address"
	"cosmossdk.io/core/codec"
	errorsmod "cosmossdk.io/errors"
	"cosmossdk.io/x/tx/decode"

	sdk "github.com/cosmos/cosmos-sdk/types"
	sdkerrors "github.com/cosmos/cosmos-sdk/types/errors"
	"github.com/cosmos/cosmos-sdk/types/tx"
)

<<<<<<< HEAD
// DefaultTxDecoder returns a default protobuf TxDecoder.
func DefaultTxDecoder(addrCodec address.Codec, cdc codec.BinaryCodec, decoder *decode.Decoder) func([]byte) (sdk.Tx, error) {
=======
// DefaultTxDecoder returns a default protobuf TxDecoder using the provided Marshaler.
func DefaultTxDecoder(cdc codec.Codec) sdk.TxDecoder {
>>>>>>> 4f445ed9
	return func(txBytes []byte) (sdk.Tx, error) {
		decodedTx, err := decoder.Decode(txBytes)
		if err != nil {
			return nil, err
		}
		return newWrapperFromDecodedTx(addrCodec, cdc, decodedTx)
	}
}

// DefaultJSONTxDecoder returns a default protobuf JSON TxDecoder using the provided Marshaler.
func DefaultJSONTxDecoder(addrCodec address.Codec, cdc codec.Codec, decoder *decode.Decoder) sdk.TxDecoder {
	return func(txBytes []byte) (sdk.Tx, error) {
		var jsonTx tx.Tx
		err := cdc.UnmarshalJSON(txBytes, &jsonTx)
		if err != nil {
			return nil, errorsmod.Wrap(sdkerrors.ErrTxDecode, err.Error())
		}

		// need to convert jsonTx into raw tx.
		bodyBytes, err := gogoproto.Marshal(jsonTx.Body)
		if err != nil {
			return nil, err
		}

		authInfoBytes, err := gogoproto.Marshal(jsonTx.AuthInfo)
		if err != nil {
			return nil, err
		}

		protoTxBytes, err := marshalOption.Marshal(&txv1beta1.TxRaw{
			BodyBytes:     bodyBytes,
			AuthInfoBytes: authInfoBytes,
			Signatures:    jsonTx.Signatures,
		})
		if err != nil {
			return nil, err
		}

<<<<<<< HEAD
		decodedTx, err := decoder.Decode(protoTxBytes)
=======
		return &wrapper{
			tx:                           theTx,
			bodyBz:                       raw.BodyBytes,
			authInfoBz:                   raw.AuthInfoBytes,
			txBodyHasUnknownNonCriticals: txBodyHasUnknownNonCriticals,
			cdc:                          cdc,
		}, nil
	}
}

// DefaultJSONTxDecoder returns a default protobuf JSON TxDecoder using the provided Marshaler.
func DefaultJSONTxDecoder(cdc codec.Codec) sdk.TxDecoder {
	return func(txBytes []byte) (sdk.Tx, error) {
		var theTx tx.Tx
		err := cdc.UnmarshalJSON(txBytes, &theTx)
>>>>>>> 4f445ed9
		if err != nil {
			return nil, err
		}
		return newWrapperFromDecodedTx(addrCodec, cdc, decodedTx)
	}
}<|MERGE_RESOLUTION|>--- conflicted
+++ resolved
@@ -1,67 +1,73 @@
 package tx
 
 import (
-	gogoproto "github.com/cosmos/gogoproto/proto"
+	"fmt"
 
-	txv1beta1 "cosmossdk.io/api/cosmos/tx/v1beta1"
-	"cosmossdk.io/core/address"
-	"cosmossdk.io/core/codec"
+	"google.golang.org/protobuf/encoding/protowire"
+
 	errorsmod "cosmossdk.io/errors"
-	"cosmossdk.io/x/tx/decode"
 
+	"github.com/cosmos/cosmos-sdk/codec"
+	"github.com/cosmos/cosmos-sdk/codec/unknownproto"
 	sdk "github.com/cosmos/cosmos-sdk/types"
 	sdkerrors "github.com/cosmos/cosmos-sdk/types/errors"
 	"github.com/cosmos/cosmos-sdk/types/tx"
 )
 
-<<<<<<< HEAD
-// DefaultTxDecoder returns a default protobuf TxDecoder.
-func DefaultTxDecoder(addrCodec address.Codec, cdc codec.BinaryCodec, decoder *decode.Decoder) func([]byte) (sdk.Tx, error) {
-=======
 // DefaultTxDecoder returns a default protobuf TxDecoder using the provided Marshaler.
 func DefaultTxDecoder(cdc codec.Codec) sdk.TxDecoder {
->>>>>>> 4f445ed9
 	return func(txBytes []byte) (sdk.Tx, error) {
-		decodedTx, err := decoder.Decode(txBytes)
-		if err != nil {
-			return nil, err
-		}
-		return newWrapperFromDecodedTx(addrCodec, cdc, decodedTx)
-	}
-}
-
-// DefaultJSONTxDecoder returns a default protobuf JSON TxDecoder using the provided Marshaler.
-func DefaultJSONTxDecoder(addrCodec address.Codec, cdc codec.Codec, decoder *decode.Decoder) sdk.TxDecoder {
-	return func(txBytes []byte) (sdk.Tx, error) {
-		var jsonTx tx.Tx
-		err := cdc.UnmarshalJSON(txBytes, &jsonTx)
+		// Make sure txBytes follow ADR-027.
+		err := rejectNonADR027TxRaw(txBytes)
 		if err != nil {
 			return nil, errorsmod.Wrap(sdkerrors.ErrTxDecode, err.Error())
 		}
 
-		// need to convert jsonTx into raw tx.
-		bodyBytes, err := gogoproto.Marshal(jsonTx.Body)
+		var raw tx.TxRaw
+
+		// reject all unknown proto fields in the root TxRaw
+		err = unknownproto.RejectUnknownFieldsStrict(txBytes, &raw, cdc.InterfaceRegistry())
+		if err != nil {
+			return nil, errorsmod.Wrap(sdkerrors.ErrTxDecode, err.Error())
+		}
+
+		err = cdc.Unmarshal(txBytes, &raw)
 		if err != nil {
 			return nil, err
 		}
 
-		authInfoBytes, err := gogoproto.Marshal(jsonTx.AuthInfo)
+		var body tx.TxBody
+
+		// allow non-critical unknown fields in TxBody
+		txBodyHasUnknownNonCriticals, err := unknownproto.RejectUnknownFields(raw.BodyBytes, &body, true, cdc.InterfaceRegistry())
 		if err != nil {
-			return nil, err
+			return nil, errorsmod.Wrap(sdkerrors.ErrTxDecode, err.Error())
 		}
 
-		protoTxBytes, err := marshalOption.Marshal(&txv1beta1.TxRaw{
-			BodyBytes:     bodyBytes,
-			AuthInfoBytes: authInfoBytes,
-			Signatures:    jsonTx.Signatures,
-		})
+		err = cdc.Unmarshal(raw.BodyBytes, &body)
 		if err != nil {
-			return nil, err
+			return nil, errorsmod.Wrap(sdkerrors.ErrTxDecode, err.Error())
 		}
 
-<<<<<<< HEAD
-		decodedTx, err := decoder.Decode(protoTxBytes)
-=======
+		var authInfo tx.AuthInfo
+
+		// reject all unknown proto fields in AuthInfo
+		err = unknownproto.RejectUnknownFieldsStrict(raw.AuthInfoBytes, &authInfo, cdc.InterfaceRegistry())
+		if err != nil {
+			return nil, errorsmod.Wrap(sdkerrors.ErrTxDecode, err.Error())
+		}
+
+		err = cdc.Unmarshal(raw.AuthInfoBytes, &authInfo)
+		if err != nil {
+			return nil, errorsmod.Wrap(sdkerrors.ErrTxDecode, err.Error())
+		}
+
+		theTx := &tx.Tx{
+			Body:       &body,
+			AuthInfo:   &authInfo,
+			Signatures: raw.Signatures,
+		}
+
 		return &wrapper{
 			tx:                           theTx,
 			bodyBz:                       raw.BodyBytes,
@@ -77,10 +83,92 @@
 	return func(txBytes []byte) (sdk.Tx, error) {
 		var theTx tx.Tx
 		err := cdc.UnmarshalJSON(txBytes, &theTx)
->>>>>>> 4f445ed9
 		if err != nil {
-			return nil, err
+			return nil, errorsmod.Wrap(sdkerrors.ErrTxDecode, err.Error())
 		}
-		return newWrapperFromDecodedTx(addrCodec, cdc, decodedTx)
+
+		return &wrapper{
+			tx:  &theTx,
+			cdc: cdc,
+		}, nil
+	}
+}
+
+// rejectNonADR027TxRaw rejects txBytes that do not follow ADR-027. This is NOT
+// a generic ADR-027 checker, it only applies decoding TxRaw. Specifically, it
+// only checks that:
+// - field numbers are in ascending order (1, 2, and potentially multiple 3s),
+// - and varints are as short as possible.
+// All other ADR-027 edge cases (e.g. default values) are not applicable with
+// TxRaw.
+func rejectNonADR027TxRaw(txBytes []byte) error {
+	// Make sure all fields are ordered in ascending order with this variable.
+	prevTagNum := protowire.Number(0)
+
+	for len(txBytes) > 0 {
+		tagNum, wireType, m := protowire.ConsumeTag(txBytes)
+		if m < 0 {
+			return fmt.Errorf("invalid length; %w", protowire.ParseError(m))
+		}
+		// TxRaw only has bytes fields.
+		if wireType != protowire.BytesType {
+			return fmt.Errorf("expected %d wire type, got %d", protowire.BytesType, wireType)
+		}
+		// Make sure fields are ordered in ascending order.
+		if tagNum < prevTagNum {
+			return fmt.Errorf("txRaw must follow ADR-027, got tagNum %d after tagNum %d", tagNum, prevTagNum)
+		}
+		prevTagNum = tagNum
+
+		// All 3 fields of TxRaw have wireType == 2, so their next component
+		// is a varint, so we can safely call ConsumeVarint here.
+		// Byte structure: <varint of bytes length><bytes sequence>
+		// Inner  fields are verified in `DefaultTxDecoder`
+		lengthPrefix, m := protowire.ConsumeVarint(txBytes[m:])
+		if m < 0 {
+			return fmt.Errorf("invalid length; %w", protowire.ParseError(m))
+		}
+		// We make sure that this varint is as short as possible.
+		n := varintMinLength(lengthPrefix)
+		if n != m {
+			return fmt.Errorf("length prefix varint for tagNum %d is not as short as possible, read %d, only need %d", tagNum, m, n)
+		}
+
+		// Skip over the bytes that store fieldNumber and wireType bytes.
+		_, _, m = protowire.ConsumeField(txBytes)
+		if m < 0 {
+			return fmt.Errorf("invalid length; %w", protowire.ParseError(m))
+		}
+		txBytes = txBytes[m:]
+	}
+
+	return nil
+}
+
+// varintMinLength returns the minimum number of bytes necessary to encode an
+// uint using varint encoding.
+func varintMinLength(n uint64) int {
+	switch {
+	// Note: 1<<N == 2**N.
+	case n < 1<<(7):
+		return 1
+	case n < 1<<(7*2):
+		return 2
+	case n < 1<<(7*3):
+		return 3
+	case n < 1<<(7*4):
+		return 4
+	case n < 1<<(7*5):
+		return 5
+	case n < 1<<(7*6):
+		return 6
+	case n < 1<<(7*7):
+		return 7
+	case n < 1<<(7*8):
+		return 8
+	case n < 1<<(7*9):
+		return 9
+	default:
+		return 10
 	}
 }