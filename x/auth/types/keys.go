package types

import (
	"cosmossdk.io/collections"
)

const (
	// module name
	ModuleName = "auth"

	// StoreKey is string representation of the store key for auth
	StoreKey = "acc"

	// FeeCollectorName the root string for the fee collector account address
	FeeCollectorName = "fee_collector"
)

var (
	// ParamsKey is the prefix for params key
	ParamsKey = collections.NewPrefix(0)

	// AddressStoreKeyPrefix prefix for account-by-address store
	AddressStoreKeyPrefix = collections.NewPrefix(1)

	// GlobalAccountNumberKey identifies the prefix where the monotonically increasing
	// account number is stored.
	GlobalAccountNumberKey = collections.NewPrefix(2)

	// AccountNumberStoreKeyPrefix prefix for account-by-id store
	AccountNumberStoreKeyPrefix = collections.NewPrefix("accountNumber")

<<<<<<< HEAD
	// legacy param key for global account number
	LegacyGlobalAccountNumberKey = []byte("globalAccountNumber")
=======
	// UnorderedNoncesKey prefix for the unordered sequence storage.
	UnorderedNoncesKey = collections.NewPrefix(90)
>>>>>>> 4f445ed9
)<|MERGE_RESOLUTION|>--- conflicted
+++ resolved
@@ -29,11 +29,6 @@
 	// AccountNumberStoreKeyPrefix prefix for account-by-id store
 	AccountNumberStoreKeyPrefix = collections.NewPrefix("accountNumber")
 
-<<<<<<< HEAD
-	// legacy param key for global account number
-	LegacyGlobalAccountNumberKey = []byte("globalAccountNumber")
-=======
 	// UnorderedNoncesKey prefix for the unordered sequence storage.
 	UnorderedNoncesKey = collections.NewPrefix(90)
->>>>>>> 4f445ed9
 )