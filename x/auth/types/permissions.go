package types

import (
<<<<<<< HEAD
	"errors"
=======
	"fmt"
	"slices"
>>>>>>> 4f445ed9
	"strings"

	sdk "github.com/cosmos/cosmos-sdk/types"
)

// permissions
const (
	Minter  = "minter"
	Burner  = "burner"
	Staking = "staking"
)

// PermissionsForAddress defines all the registered permissions for an address
type PermissionsForAddress struct {
	permissions []string
	address     sdk.AccAddress
}

// NewPermissionsForAddress creates a new PermissionsForAddress object
func NewPermissionsForAddress(name string, permissions []string) PermissionsForAddress {
	return PermissionsForAddress{
		permissions: permissions,
		address:     NewModuleAddress(name),
	}
}

// HasPermission returns whether the PermissionsForAddress contains permission.
func (pa PermissionsForAddress) HasPermission(permission string) bool {
	return slices.Contains(pa.permissions, permission)
}

// GetAddress returns the address of the PermissionsForAddress object
func (pa PermissionsForAddress) GetAddress() sdk.AccAddress {
	return pa.address
}

// GetPermissions returns the permissions granted to the address
func (pa PermissionsForAddress) GetPermissions() []string {
	return pa.permissions
}

// performs basic permission validation
func validatePermissions(permissions ...string) error {
	for _, perm := range permissions {
		if strings.TrimSpace(perm) == "" {
			return errors.New("module permission is empty")
		}
	}
	return nil
}<|MERGE_RESOLUTION|>--- conflicted
+++ resolved
@@ -1,12 +1,8 @@
 package types
 
 import (
-<<<<<<< HEAD
-	"errors"
-=======
 	"fmt"
 	"slices"
->>>>>>> 4f445ed9
 	"strings"
 
 	sdk "github.com/cosmos/cosmos-sdk/types"
@@ -52,7 +48,7 @@
 func validatePermissions(permissions ...string) error {
 	for _, perm := range permissions {
 		if strings.TrimSpace(perm) == "" {
-			return errors.New("module permission is empty")
+			return fmt.Errorf("module permission is empty")
 		}
 	}
 	return nil
