--- conflicted
+++ resolved
@@ -8,7 +8,7 @@
 	"slices"
 	"strings"
 
-	gogoprotoany "github.com/cosmos/gogoproto/types/any"
+	"github.com/cometbft/cometbft/crypto"
 
 	codectypes "github.com/cosmos/cosmos-sdk/codec/types"
 	cryptotypes "github.com/cosmos/cosmos-sdk/crypto/types"
@@ -17,11 +17,11 @@
 )
 
 var (
-	_ sdk.AccountI                         = (*BaseAccount)(nil)
-	_ GenesisAccount                       = (*BaseAccount)(nil)
-	_ gogoprotoany.UnpackInterfacesMessage = (*BaseAccount)(nil)
-	_ GenesisAccount                       = (*ModuleAccount)(nil)
-	_ sdk.ModuleAccountI                   = (*ModuleAccount)(nil)
+	_ sdk.AccountI                       = (*BaseAccount)(nil)
+	_ GenesisAccount                     = (*BaseAccount)(nil)
+	_ codectypes.UnpackInterfacesMessage = (*BaseAccount)(nil)
+	_ GenesisAccount                     = (*ModuleAccount)(nil)
+	_ sdk.ModuleAccountI                 = (*ModuleAccount)(nil)
 )
 
 // NewBaseAccount creates a new BaseAccount object.
@@ -135,7 +135,7 @@
 }
 
 // UnpackInterfaces implements UnpackInterfacesMessage.UnpackInterfaces
-func (acc BaseAccount) UnpackInterfaces(unpacker gogoprotoany.AnyUnpacker) error {
+func (acc BaseAccount) UnpackInterfaces(unpacker codectypes.AnyUnpacker) error {
 	if acc.PubKey == nil {
 		return nil
 	}
@@ -143,7 +143,7 @@
 	return unpacker.UnpackAny(acc.PubKey, &pubKey)
 }
 
-// NewModuleAddressOrBech32Address gets an input string and returns an AccAddress.
+// NewModuleAddressOrAddress gets an input string and returns an AccAddress.
 // If the input is a valid address, it returns the address.
 // If the input is a module name, it returns the module address.
 func NewModuleAddressOrBech32Address(input string) sdk.AccAddress {
@@ -159,7 +159,7 @@
 	return address.Module(name)
 }
 
-// NewEmptyModuleAccount creates an empty ModuleAccount from a string
+// NewEmptyModuleAccount creates a empty ModuleAccount from a string
 func NewEmptyModuleAccount(name string, permissions ...string) *ModuleAccount {
 	moduleAddress := NewModuleAddress(name)
 	baseAcc := NewBaseAccountWithAddress(moduleAddress)
@@ -205,7 +205,7 @@
 
 // SetPubKey - Implements AccountI
 func (ma ModuleAccount) SetPubKey(pubKey cryptotypes.PubKey) error {
-	return errors.New("not supported for module accounts")
+	return fmt.Errorf("not supported for module accounts")
 }
 
 // Validate checks for errors on the account fields
@@ -218,11 +218,7 @@
 		return errors.New("uninitialized ModuleAccount: BaseAccount is nil")
 	}
 
-<<<<<<< HEAD
-	if ma.Address != sdk.AccAddress(AddressHash([]byte(ma.Name))).String() {
-=======
 	if ma.Address != sdk.AccAddress(crypto.AddressHash([]byte(ma.Name))).String() {
->>>>>>> 4f445ed9
 		return fmt.Errorf("address %s cannot be derived from the module name '%s'", ma.Address, ma.Name)
 	}
 
