--- conflicted
+++ resolved
@@ -42,11 +42,7 @@
 }
 
 func (s *StdTxBuilder) SetGasLimit(limit uint64) {
-<<<<<<< HEAD
-	s.StdTx.Fee.Gas = limit
-=======
 	s.Fee.Gas = limit
->>>>>>> 4f445ed9
 }
 
 // SetMemo implements TxBuilder.SetMemo
@@ -68,6 +64,54 @@
 // AddAuxSignerData returns an error for StdTxBuilder.
 func (s *StdTxBuilder) AddAuxSignerData(_ tx.AuxSignerData) error {
 	return sdkerrors.ErrLogic.Wrap("cannot use AuxSignerData with StdTxBuilder")
+}
+
+// StdTxConfig is a context.TxConfig for StdTx
+type StdTxConfig struct {
+	Cdc *codec.LegacyAmino
+}
+
+// MarshalTx implements TxConfig.MarshalTx
+func (s StdTxConfig) TxEncoder() sdk.TxEncoder {
+	return DefaultTxEncoder(s.Cdc)
+}
+
+func (s StdTxConfig) TxJSONEncoder() sdk.TxEncoder {
+	return func(tx sdk.Tx) ([]byte, error) {
+		return s.Cdc.MarshalJSON(tx)
+	}
+}
+
+func (s StdTxConfig) MarshalSignatureJSON(sigs []signing.SignatureV2) ([]byte, error) {
+	stdSigs := make([]StdSignature, len(sigs))
+	for i, sig := range sigs {
+		stdSig, err := SignatureV2ToStdSignature(s.Cdc, sig)
+		if err != nil {
+			return nil, err
+		}
+
+		stdSigs[i] = stdSig
+	}
+	return s.Cdc.MarshalJSON(stdSigs)
+}
+
+func (s StdTxConfig) UnmarshalSignatureJSON(bz []byte) ([]signing.SignatureV2, error) {
+	var stdSigs []StdSignature
+	err := s.Cdc.UnmarshalJSON(bz, &stdSigs)
+	if err != nil {
+		return nil, err
+	}
+
+	sigs := make([]signing.SignatureV2, len(stdSigs))
+	for i, stdSig := range stdSigs {
+		sig, err := StdSignatureToSignatureV2(s.Cdc, stdSig)
+		if err != nil {
+			return nil, err
+		}
+		sigs[i] = sig
+	}
+
+	return sigs, nil
 }
 
 // SignatureV2ToStdSignature converts a SignatureV2 to a StdSignature
