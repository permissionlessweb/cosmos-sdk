--- conflicted
+++ resolved
@@ -7,17 +7,13 @@
 
 	"cosmossdk.io/collections"
 	storetypes "cosmossdk.io/core/store"
-<<<<<<< HEAD
-=======
 )
->>>>>>> 4f445ed9
 
-	authtypes "github.com/cosmos/cosmos-sdk/x/auth/types"
-)
+var LegacyGlobalAccountNumberKey = []byte("globalAccountNumber")
 
 func Migrate(ctx context.Context, storeService storetypes.KVStoreService, sequence collections.Sequence) error {
 	store := storeService.OpenKVStore(ctx)
-	b, err := store.Get(authtypes.LegacyGlobalAccountNumberKey)
+	b, err := store.Get(LegacyGlobalAccountNumberKey)
 	if err != nil {
 		return err
 	}
@@ -41,7 +37,7 @@
 	}
 
 	// remove the value from the old prefix.
-	err = store.Delete(authtypes.LegacyGlobalAccountNumberKey)
+	err = store.Delete(LegacyGlobalAccountNumberKey)
 	if err != nil {
 		return err
 	}
