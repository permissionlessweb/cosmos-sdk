---
sidebar_position: 1
---

# `x/bank`

## Abstract

This document specifies the bank module of the Cosmos SDK.

The bank module is responsible for handling multi-asset coin transfers between
accounts and tracking special-case pseudo-transfers which must work differently
with particular kinds of accounts (notably delegating/undelegating for legacy vesting
accounts). It exposes several interfaces with varying capabilities for secure
interaction with other modules which must alter user balances.

In addition, the bank module tracks and provides query support for the total
supply of all assets used in the application.

## Contents

* [Supply](#supply)
    * [Total Supply](#total-supply)
* [Module Accounts](#module-accounts)
    * [Permissions](#permissions)
* [State](#state)
* [Params](#params)
* [Keepers](#keepers)
* [Messages](#messages)
* [Events](#events)
    * [Message Events](#message-events)
    * [Keeper Events](#keeper-events)
* [Parameters](#parameters)
    * [SendEnabled](#sendenabled)
    * [DefaultSendEnabled](#defaultsendenabled)
* [Client](#client)
    * [CLI](#cli)
    * [Query](#query)
    * [Transactions](#transactions)
* [gRPC](#grpc)

## Supply

The `supply` functionality:

* passively tracks the total supply of coins within a chain,
* provides a pattern for modules to hold/interact with `Coins`, and
* introduces the invariant check to verify a chain's total supply.

### Total Supply

The total `Supply` of the network is equal to the sum of all coins from all
accounts within a chain. The total supply is updated every time a `Coin` is minted 
(eg: as part of the inflation mechanism) or burned (eg: due to slashing or if a governance
proposal is vetoed).

## Module Accounts

The supply functionality introduces a new type of `auth.Account` which can be used by
modules to allocate tokens and in special cases mint or burn tokens. At a base
level these module accounts are capable of sending/receiving tokens to and from
`auth.Account`s and other module accounts. This design replaces previous
alternative designs where, to hold tokens, modules would burn the incoming
tokens from the sender account, and then track those tokens internally. Later,
in order to send tokens, the module would need to effectively mint tokens
within a destination account. The new design removes duplicate logic between
modules to perform this accounting.

The `ModuleAccount` interface is defined as follows:

```go
type ModuleAccount interface {
  auth.Account               // same methods as the Account interface

  GetName() string           // name of the module; used to obtain the address
  GetPermissions() []string  // permissions of module account
  HasPermission(string) bool
}
```

> **WARNING!**
> Any module or message handler that allows either direct or indirect sending of funds must explicitly guarantee those funds cannot be sent to module accounts (unless allowed).

The supply `Keeper` interface also introduces new wrapper functions for the auth `Keeper`
and the bank `SendKeeper` in order to be able to:

* Get `ModuleAccount`s by providing its `Name`.
* Send coins from and to other `ModuleAccount`s by passing only the `Name` or standard `Account`s
  (`BaseAccount` or legacy `VestingAccount`).
* `Mint` or `Burn` coins for a `ModuleAccount` (restricted to its permissions).

### Permissions

Each `ModuleAccount` has a different set of permissions that provide different
object capabilities to perform certain actions. Permissions need to be
registered upon the creation of the supply `Keeper` so that every time a
`ModuleAccount` calls the allowed functions, the `Keeper` can lookup the
permissions to that specific account and perform or not perform the action.

The available permissions are:

* `Minter`: allows for a module to mint a specific amount of coins.
* `Burner`: allows for a module to burn a specific amount of coins.
* `Staking`: allows for a module to delegate and undelegate a specific amount of coins.

## State

The `x/bank` module keeps state of the following primary objects:

1. Account balances
2. Denomination metadata
3. The total supply of all balances
4. Information on which denominations are allowed to be sent.

In addition, the `x/bank` module keeps the following indexes to manage the
aforementioned state:

* Supply Index: `0x0 | byte(denom) -> byte(amount)`
* Denom Metadata Index: `0x1 | byte(denom) -> ProtocolBuffer(Metadata)`
* Balances Index: `0x2 | byte(address length) | []byte(address) | []byte(balance.Denom) -> ProtocolBuffer(balance)`
* Reverse Denomination to Address Index: `0x03 | byte(denom) | 0x00 | []byte(address) -> 0`
* Send enabled Denoms: `0x4 | string -> bool`

## Params

The bank module stores its params in state with the prefix of `0x05`,
it can be updated with governance or the address with authority.

* Params: `0x05 | ProtocolBuffer(Params)`

```protobuf reference
https://github.com/cosmos/cosmos-sdk/blob/v0.52.0-beta.1/x/bank/proto/cosmos/bank/v1beta1/bank.proto#L12-L23
```

## Keepers

The bank module provides these exported keeper interfaces that can be
passed to other modules that read or update account balances. Modules
should use the least-permissive interface that provides the functionality they
require.

Best practices dictate careful review of `bank` module code to ensure that
permissions are limited in the way that you expected.

### Denied Addresses

The `x/bank` module accepts a map of addresses (`blockedAddrs`) that are considered blocklisted
from directly and explicitly receiving funds through means such as `MsgSend` and
`MsgMultiSend` and direct API calls like `SendCoinsFromModuleToAccount`.

Typically, these addresses are module accounts. If these addresses receive funds
outside the expected rules of the state machine, invariants are likely to be
broken and could result in a halted network.

By providing the `x/bank` module with a blocklisted set of addresses, an error occurs for the operation if a user or client attempts to directly or indirectly send funds to a blocklisted account, for example, by using [IBC](https://ibc.cosmos.network).

### Common Types

#### Input

An input of a multi-send transaction

```protobuf
// Input models transaction input.
message Input {
  string   address                        = 1;
  repeated cosmos.base.v1beta1.Coin coins = 2;
}
```

#### Output

An output of a multi-send transaction.

```protobuf
// Output models transaction outputs.
message Output {
  string   address                        = 1;
  repeated cosmos.base.v1beta1.Coin coins = 2;
}
```

### BaseKeeper

The base keeper provides full-permission access: the ability to arbitrary modify any account's balance and mint or burn coins.

Restricted permission to mint per module could be achieved by using baseKeeper with `WithMintCoinsRestriction` to give specific restrictions to mint (e.g. only minting certain denom).

```go
// Keeper defines a module interface that facilitates the transfer of coins
// between accounts.
type Keeper interface {
    SendKeeper
    WithMintCoinsRestriction(MintingRestrictionFn) BaseKeeper

    InitGenesis(context.Context, *types.GenesisState) error
    ExportGenesis(context.Context) (*types.GenesisState, error)

    GetSupply(ctx context.Context, denom string) sdk.Coin
    HasSupply(ctx context.Context, denom string) bool
    GetPaginatedTotalSupply(ctx context.Context, pagination *query.PageRequest) (sdk.Coins, *query.PageResponse, error)
    IterateTotalSupply(ctx context.Context, cb func(sdk.Coin) bool)
    GetDenomMetaData(ctx context.Context, denom string) (types.Metadata, bool)
    HasDenomMetaData(ctx context.Context, denom string) bool
    SetDenomMetaData(ctx context.Context, denomMetaData types.Metadata)
    IterateAllDenomMetaData(ctx context.Context, cb func(types.Metadata) bool)

    SendCoinsFromModuleToAccount(ctx context.Context, senderModule string, recipientAddr sdk.AccAddress, amt sdk.Coins) error
    SendCoinsFromModuleToModule(ctx context.Context, senderModule, recipientModule string, amt sdk.Coins) error
    SendCoinsFromAccountToModule(ctx context.Context, senderAddr sdk.AccAddress, recipientModule string, amt sdk.Coins) error
    DelegateCoinsFromAccountToModule(ctx context.Context, senderAddr sdk.AccAddress, recipientModule string, amt sdk.Coins) error
    UndelegateCoinsFromModuleToAccount(ctx context.Context, senderModule string, recipientAddr sdk.AccAddress, amt sdk.Coins) error
    MintCoins(ctx context.Context, moduleName string, amt sdk.Coins) error
    BurnCoins(ctx context.Context, address []byte, amt sdk.Coins) error

    DelegateCoins(ctx context.Context, delegatorAddr, moduleAccAddr sdk.AccAddress, amt sdk.Coins) error
    UndelegateCoins(ctx context.Context, moduleAccAddr, delegatorAddr sdk.AccAddress, amt sdk.Coins) error

    types.QueryServer
}
```

### SendKeeper

The send keeper provides access to account balances and the ability to transfer coins between
accounts. The send keeper does not alter the total supply (mint or burn coins).

```go
// SendKeeper defines a module interface that facilitates the transfer of coins
// between accounts without the possibility of creating coins.
type SendKeeper interface {
    ViewKeeper

    AppendSendRestriction(restriction SendRestrictionFn)
    PrependSendRestriction(restriction SendRestrictionFn)
    ClearSendRestriction()

    InputOutputCoins(ctx context.Context, input types.Input, outputs []types.Output) error
    SendCoins(ctx context.Context, fromAddr, toAddr sdk.AccAddress, amt sdk.Coins) error

    GetParams(ctx context.Context) types.Params
    SetParams(ctx context.Context, params types.Params) error

    IsSendEnabledDenom(ctx context.Context, denom string) bool
    SetSendEnabled(ctx context.Context, denom string, value bool)
    SetAllSendEnabled(ctx context.Context, sendEnableds []*types.SendEnabled)
    DeleteSendEnabled(ctx context.Context, denom string)
    IterateSendEnabledEntries(ctx context.Context, cb func(denom string, sendEnabled bool) (stop bool))
    GetAllSendEnabledEntries(ctx context.Context) []types.SendEnabled

    IsSendEnabledCoin(ctx context.Context, coin sdk.Coin) bool
    IsSendEnabledCoins(ctx context.Context, coins ...sdk.Coin) error

    BlockedAddr(addr sdk.AccAddress) bool
}
```

#### Send Restrictions

The `SendKeeper` applies a `SendRestrictionFn` before each transfer of funds.

```golang
// A SendRestrictionFn can restrict sends and/or provide a new receiver address.
type SendRestrictionFn func(ctx context.Context, fromAddr, toAddr sdk.AccAddress, amt sdk.Coins) (newToAddr sdk.AccAddress, err error)
```

After the `SendKeeper` (or `BaseKeeper`) has been created, send restrictions can be added to it using the `AppendSendRestriction` or `PrependSendRestriction` functions.
Both functions compose the provided restriction with any previously provided restrictions.
`AppendSendRestriction` adds the provided restriction to be run after any previously provided send restrictions.
`PrependSendRestriction` adds the restriction to be run before any previously provided send restrictions.
The composition will short-circuit when an error is encountered. I.e. if the first one returns an error, the second is not run.
<<<<<<< HEAD
Send restrictions can also be cleared by using `ClearSendRestriction`.

During `SendCoins`, the send restriction is applied before coins are removed from the `from_address` and adding them to the `to_address`.
During `InputOutputCoins`, the send restriction is applied before the input coins are removed, once for each output before the funds are added.
=======

During `SendCoins`, the send restriction is applied before coins are removed from the from address and adding them to the to address.
During `InputOutputCoins`, the send restriction is applied after the input coins are removed and once for each output before the funds are added.

A send restriction function should make use of a custom value in the context to allow bypassing that specific restriction.
>>>>>>> 4f445ed9

Send Restrictions are not placed on `ModuleToAccount` or `ModuleToModule` transfers. This is done due to modules needing to move funds to user accounts and other module accounts. This is a design decision to allow for more flexibility in the state machine. The state machine should be able to move funds between module accounts and user accounts without restrictions.

Secondly this limitation would limit the usage of the state machine even for itself. users would not be able to receive rewards, not be able to move funds between module accounts. In the case that a user sends funds from a user account to the community pool and then a governance proposal is used to get those tokens into the users account this would fall under the discretion of the app chain developer to what they would like to do here. We can not make strong assumptions here.
<<<<<<< HEAD

Thirdly, this issue could lead into a chain halt if a token is disabled and the token is moved in the begin/endblock. This is the last reason we see the current change as they are more damaging then beneficial for users.

A send restriction function should make use of a custom value in the context to allow bypassing that specific restriction.
=======
Thirdly, this issue could lead into a chain halt if a token is disabled and the token is moved in the begin/endblock. This is the last reason we see the current change and more damaging then beneficial for users.

>>>>>>> 4f445ed9
For example, in your module's keeper package, you'd define the send restriction function:

```golang
var _ banktypes.SendRestrictionFn = Keeper{}.SendRestrictionFn

func (k Keeper) SendRestrictionFn(ctx context.Context, fromAddr, toAddr sdk.AccAddress, amt sdk.Coins) (sdk.AccAddress, error) {
	// Bypass if the context says to.
	if mymodule.HasBypass(ctx) {
		return toAddr, nil
	}

	// Your custom send restriction logic goes here.
	return nil, errors.New("not implemented")
}
```

The bank keeper should be provided to your keeper's constructor so the send restriction can be added to it:

```golang
func NewKeeper(cdc codec.BinaryCodec, storeKey storetypes.StoreKey, bankKeeper mymodule.BankKeeper) Keeper {
	rv := Keeper{/*...*/}
	bankKeeper.AppendSendRestriction(rv.SendRestrictionFn)
	return rv
}
```

Then, in the `mymodule` package, define the context helpers:

```golang
const bypassKey = "bypass-mymodule-restriction"

// WithBypass returns a new context that will cause the mymodule bank send restriction to be skipped.
func WithBypass(ctx context.Context) context.Context {
	return sdk.UnwrapSDKContext(ctx).WithValue(bypassKey, true)
}

// WithoutBypass returns a new context that will cause the mymodule bank send restriction to not be skipped.
func WithoutBypass(ctx context.Context) context.Context {
	return sdk.UnwrapSDKContext(ctx).WithValue(bypassKey, false)
}

// HasBypass checks the context to see if the mymodule bank send restriction should be skipped.
func HasBypass(ctx context.Context) bool {
	bypassValue := ctx.Value(bypassKey)
	if bypassValue == nil {
		return false
	}
	bypass, isBool := bypassValue.(bool)
	return isBool && bypass
}
```

<<<<<<< HEAD
Now, anywhere where you want to use `SendCoins` or `InputOutputCoins` but you don't want your send restriction applied 
you just need to apply custom value in the context:
=======
Now, anywhere where you want to use `SendCoins` or `InputOutputCoins`, but you don't want your send restriction applied:
>>>>>>> 4f445ed9

```golang
func (k Keeper) DoThing(ctx context.Context, fromAddr, toAddr sdk.AccAddress, amt sdk.Coins) error {
	return k.bankKeeper.SendCoins(mymodule.WithBypass(ctx), fromAddr, toAddr, amt)
}
```

### ViewKeeper

The view keeper provides read-only access to account balances. The view keeper does not have balance alteration functionality. All balance lookups are `O(1)`.

```go
// ViewKeeper defines a module interface that facilitates read only access to
// account balances.
type ViewKeeper interface {
    ValidateBalance(ctx context.Context, addr sdk.AccAddress) error
    HasBalance(ctx context.Context, addr sdk.AccAddress, amt sdk.Coin) bool

    GetAllBalances(ctx context.Context, addr sdk.AccAddress) sdk.Coins
    GetAccountsBalances(ctx context.Context) []types.Balance
    GetBalance(ctx context.Context, addr sdk.AccAddress, denom string) sdk.Coin
    LockedCoins(ctx context.Context, addr sdk.AccAddress) sdk.Coins
    SpendableCoins(ctx context.Context, addr sdk.AccAddress) sdk.Coins
    SpendableCoin(ctx context.Context, addr sdk.AccAddress, denom string) sdk.Coin

    IterateAccountBalances(ctx context.Context, addr sdk.AccAddress, cb func(coin sdk.Coin) (stop bool))
    IterateAllBalances(ctx context.Context, cb func(address sdk.AccAddress, coin sdk.Coin) (stop bool))
}
```

## Messages

### MsgSend

Send coins from one address to another.

```protobuf reference
https://github.com/cosmos/cosmos-sdk/blob/v0.52.0-beta.1/x/bank/proto/cosmos/bank/v1beta1/tx.proto#L44-L59
```

The message will fail under the following conditions:

* The coins do not have sending enabled
* The `to_address` is restricted

### MsgMultiSend

Send coins from one sender and to a series of different address.

```protobuf reference
https://github.com/cosmos/cosmos-sdk/blob/v0.52.0-beta.1/x/bank/proto/cosmos/bank/v1beta1/tx.proto#L65-L75
```

The message will fail under the following conditions:

* Any of the coins do not have sending enabled
* Any of the `to_address` are restricted
* Any of the coins are locked
* The inputs and outputs do not correctly correspond to one another (eg: total_in not equal to total_out)

### MsgUpdateParams

The `bank` module params can be updated through `MsgUpdateParams`, which can be done using governance proposal. The signer will always be the `gov` module account address. 

```protobuf reference
https://github.com/cosmos/cosmos-sdk/blob/v0.52.0-beta.1/x/bank/proto/cosmos/bank/v1beta1/tx.proto#L81-L93
```

The message handling can fail if:

* signer is not the gov module account address.

### MsgSetSendEnabled

Used with the x/gov module to create or edit SendEnabled entries.

```protobuf reference
https://github.com/cosmos/cosmos-sdk/blob/v0.52.0-beta.1/x/bank/proto/cosmos/bank/v1beta1/tx.proto#L106-L122
```

The message will fail under the following conditions:

* The authority is not a decodable address
* The authority is not x/gov module's address
* There are multiple SendEnabled entries with the same Denom
* One or more SendEnabled entries has an invalid Denom

### MsgBurn 

Used to burn coins from an account. The coins are removed from the account and the total supply is reduced.

```protobuf reference
https://github.com/cosmos/cosmos-sdk/blob/v0.52.0-beta.1/x/bank/proto/cosmos/bank/v1beta1/tx.proto#L130-L139
```

This message will fail under the following conditions:

* The `from_address` is not a decodable address
* The coins are not spendable
* The coins are not positive
* The coins are not valid

## Events

The bank module emits the following events:

### Message Events

#### MsgSend

| Type     | Attribute Key | Attribute Value    |
| -------- | ------------- | ------------------ |
| transfer | recipient     | {recipientAddress} |
| transfer | sender        | {senderAddress}    |
| transfer | amount        | {amount}           |
| message  | module        | bank               |
| message  | action        | send               |

#### MsgMultiSend

| Type     | Attribute Key | Attribute Value    |
| -------- | ------------- | ------------------ |
| transfer | recipient     | {recipientAddress} |
| transfer | sender        | {senderAddress}    |
| transfer | amount        | {amount}           |
| message  | module        | bank               |
| message  | action        | multisend          |

### Keeper Events

In addition to message events, the bank keeper will produce events when the following methods are called (or any method which ends up calling them)

#### MintCoins

```json
{
  "type": "coinbase",
  "attributes": [
    {
      "key": "minter",
      "value": "{{sdk.AccAddress of the module minting coins}}",
      "index": true
    },
    {
      "key": "amount",
      "value": "{{sdk.Coins being minted}}",
      "index": true
    }
  ]
}
```

```json
{
  "type": "coin_received",
  "attributes": [
    {
      "key": "receiver",
      "value": "{{sdk.AccAddress of the module minting coins}}",
      "index": true
    },
    {
      "key": "amount",
      "value": "{{sdk.Coins being received}}",
      "index": true
    }
  ]
}
```

#### BurnCoins

```json
{
  "type": "burn",
  "attributes": [
    {
      "key": "burner",
      "value": "{{sdk.AccAddress of the module burning coins}}",
      "index": true
    },
    {
      "key": "amount",
      "value": "{{sdk.Coins being burned}}",
      "index": true
    }
  ]
}
```

```json
{
  "type": "coin_spent",
  "attributes": [
    {
      "key": "spender",
      "value": "{{sdk.AccAddress of the module burning coins}}",
      "index": true
    },
    {
      "key": "amount",
      "value": "{{sdk.Coins being burned}}",
      "index": true
    }
  ]
}
```

#### addCoins

```json
{
  "type": "coin_received",
  "attributes": [
    {
      "key": "receiver",
      "value": "{{sdk.AccAddress of the address beneficiary of the coins}}",
      "index": true
    },
    {
      "key": "amount",
      "value": "{{sdk.Coins being received}}",
      "index": true
    }
  ]
}
```

#### subUnlockedCoins/DelegateCoins

```json
{
  "type": "coin_spent",
  "attributes": [
    {
      "key": "spender",
      "value": "{{sdk.AccAddress of the address which is spending coins}}",
      "index": true
    },
    {
      "key": "amount",
      "value": "{{sdk.Coins being spent}}",
      "index": true
    }
  ]
}
```

## Parameters

The bank module contains the following parameters

### SendEnabled

SendEnabled is deprecated and only kept for backward compatibility. For genesis, use the newly added send_enabled field in the genesis object. Storage, lookup, and manipulation of this information is now in the keeper.

### DefaultSendEnabled

The default send enabled value controls send transfer capability for all
coin denominations unless specifically included in the array of `SendEnabled`
parameters.

## Client

### CLI

A user can query and interact with the `bank` module using the CLI.

#### Query

The `query` commands allow users to query `bank` state.

```shell
simd query bank --help
```

##### balance

The `balance` command allows users to query account balance by specific denom.

```shell
simd query bank balance [address] [denom] [flags]
```

Example:

```shell
simd query bank balance cosmos1.. stake
```

##### balances

The `balances` command allows users to query account balances by address.

```shell
simd query bank balances [address] [flags]
```

Example:

```shell
simd query bank balances cosmos1..
```

##### spendable balances

The `spendable-balances` command allows users to query account spendable balances by address.

```shell
simd query spendable-balances [address] [flags]
```

Example:

```shell
simd query bank spendable-balances cosmos1..
```

##### spendable balance by denom

The `spendable-balance` command allows users to query account spendable balance by address for a specific denom.

```shell
simd query spendable-balance [address] [denom] [flags]
```

Example:

```shell
simd query bank spendable-balance cosmos1.. stake
```

##### denom-metadata

The `denom-metadata` command allows users to query metadata for coin denominations. 

```shell
simd query bank denom-metadata [denom]
```

Example:

```shell
simd query bank denom-metadata stake
```

##### denoms-metadata

The `denoms-metadata` command allows users to query metadata for all coin denominations.

```shell
simd query bank denoms-metadata [flags]
```

Example:

```shell
simd query bank denoms-metadata
```

##### total supply

The `total-supply` (or `total` for short) command allows users to query the total supply of coins.

```shell
simd query bank total [flags]
```

Example:

```shell
simd query bank total --denom stake
```

##### total supply of

The `total-supply-of` command allows users to query the total supply for a specific coin denominations.

```shell
simd query bank total-supply-of [denom]
```

Example:

```shell
simd query bank total-supply-of stake
```

##### send-enabled

The `send-enabled` command allows users to query for all or some SendEnabled entries.

```shell
simd query bank send-enabled [denom1 ...] [flags]
```

Example:

```shell
simd query bank send-enabled
```

##### params

The `params` command allows users to query for the current bank parameters.

```shell
simd query bank params [flags]
```

##### denom owners

The `denom-owners` command allows users to query for all account addresses that own a particular token denomination.

```shell
simd query bank denom-owners [denom] [flags]
```

Example:

```shell
simd query bank denom-owners stake
```

#### Transactions

The `tx` commands allow users to interact with the `bank` module.

```shell
simd tx bank --help
```

##### send

The `send` command allows users to send funds from one account to another.

```shell
simd tx bank send [from_key_or_address] [to_address] [amount] [flags]
```

Example:

```shell
simd tx bank send cosmos1.. cosmos1.. 100stake
```

## gRPC

A user can query the `bank` module using gRPC endpoints.

### Balance

The `Balance` endpoint allows users to query account balance by address for a given denomination.

```shell
cosmos.bank.v1beta1.Query/Balance
```

Example:

```shell
grpcurl -plaintext \
    -d '{"address":"cosmos1..","denom":"stake"}' \
    localhost:9090 \
    cosmos.bank.v1beta1.Query/Balance
```

### AllBalances

The `AllBalances` endpoint allows users to query account balance by address for all denominations.

```shell
cosmos.bank.v1beta1.Query/AllBalances
```

Example:

```shell
grpcurl -plaintext \
    -d '{"address":"cosmos1.."}' \
    localhost:9090 \
    cosmos.bank.v1beta1.Query/AllBalances
```

### DenomMetadata

The `DenomMetadata` endpoint allows users to query metadata for a single coin denomination.

```shell
cosmos.bank.v1beta1.Query/DenomMetadata
```

Example:

```shell
grpcurl -plaintext \
    -d '{"denom":"stake"}' \
    localhost:9090 \
    cosmos.bank.v1beta1.Query/DenomMetadata
```

### DenomsMetadata

The `DenomsMetadata` endpoint allows users to query metadata for all coin denominations.

```shell
cosmos.bank.v1beta1.Query/DenomsMetadata
```

Example:

```shell
grpcurl -plaintext \
    localhost:9090 \
    cosmos.bank.v1beta1.Query/DenomsMetadata
```

### DenomOwners

The `DenomOwners` endpoint allows users to query metadata for a single coin denomination.

```shell
cosmos.bank.v1beta1.Query/DenomOwners
```

Example:

```shell
grpcurl -plaintext \
    -d '{"denom":"stake"}' \
    localhost:9090 \
    cosmos.bank.v1beta1.Query/DenomOwners
```

### TotalSupply

The `TotalSupply` endpoint allows users to query the total supply of all coins.

```shell
cosmos.bank.v1beta1.Query/TotalSupply
```

Example:

```shell
grpcurl -plaintext \
    localhost:9090 \
    cosmos.bank.v1beta1.Query/TotalSupply
```

### SupplyOf

The `SupplyOf` endpoint allows users to query the total supply of a single coin.

```shell
cosmos.bank.v1beta1.Query/SupplyOf
```

Example:

```shell
grpcurl -plaintext \
    -d '{"denom":"stake"}' \
    localhost:9090 \
    cosmos.bank.v1beta1.Query/SupplyOf
```

### Params

The `Params` endpoint allows users to query the parameters of the `bank` module.

```shell
cosmos.bank.v1beta1.Query/Params
```

Example:

```shell
grpcurl -plaintext \
    localhost:9090 \
    cosmos.bank.v1beta1.Query/Params
```

### SendEnabled

The `SendEnabled` endpoints allows users to query the SendEnabled entries of the `bank` module.

Any denominations NOT returned, use the `Params.DefaultSendEnabled` value.

```shell
cosmos.bank.v1beta1.Query/SendEnabled
```

Example:

```shell
grpcurl -plaintext \
    localhost:9090 \
    cosmos.bank.v1beta1.Query/SendEnabled
```
<|MERGE_RESOLUTION|>--- conflicted
+++ resolved
@@ -10,12 +10,14 @@
 
 The bank module is responsible for handling multi-asset coin transfers between
 accounts and tracking special-case pseudo-transfers which must work differently
-with particular kinds of accounts (notably delegating/undelegating for legacy vesting
+with particular kinds of accounts (notably delegating/undelegating for vesting
 accounts). It exposes several interfaces with varying capabilities for secure
 interaction with other modules which must alter user balances.
 
 In addition, the bank module tracks and provides query support for the total
 supply of all assets used in the application.
+
+This module is used in the Cosmos Hub.
 
 ## Contents
 
@@ -49,9 +51,9 @@
 
 ### Total Supply
 
-The total `Supply` of the network is equal to the sum of all coins from all
-accounts within a chain. The total supply is updated every time a `Coin` is minted 
-(eg: as part of the inflation mechanism) or burned (eg: due to slashing or if a governance
+The total `Supply` of the network is equal to the sum of all coins from the
+account. The total supply is updated every time a `Coin` is minted (eg: as part
+of the inflation mechanism) or burned (eg: due to slashing or if a governance
 proposal is vetoed).
 
 ## Module Accounts
@@ -81,12 +83,13 @@
 > **WARNING!**
 > Any module or message handler that allows either direct or indirect sending of funds must explicitly guarantee those funds cannot be sent to module accounts (unless allowed).
 
-The supply `Keeper` interface also introduces new wrapper functions for the auth `Keeper`
-and the bank `SendKeeper` in order to be able to:
-
-* Get `ModuleAccount`s by providing its `Name`.
-* Send coins from and to other `ModuleAccount`s by passing only the `Name` or standard `Account`s
-  (`BaseAccount` or legacy `VestingAccount`).
+The supply `Keeper` also introduces new wrapper functions for the auth `Keeper`
+and the bank `Keeper` that are related to `ModuleAccount`s in order to be able
+to:
+
+* Get and set `ModuleAccount`s by providing the `Name`.
+* Send coins from and to other `ModuleAccount`s or standard `Account`s
+  (`BaseAccount` or `VestingAccount`) by passing only the `Name`.
 * `Mint` or `Burn` coins for a `ModuleAccount` (restricted to its permissions).
 
 ### Permissions
@@ -119,17 +122,16 @@
 * Denom Metadata Index: `0x1 | byte(denom) -> ProtocolBuffer(Metadata)`
 * Balances Index: `0x2 | byte(address length) | []byte(address) | []byte(balance.Denom) -> ProtocolBuffer(balance)`
 * Reverse Denomination to Address Index: `0x03 | byte(denom) | 0x00 | []byte(address) -> 0`
-* Send enabled Denoms: `0x4 | string -> bool`
 
 ## Params
 
-The bank module stores its params in state with the prefix of `0x05`,
+The bank module stores it's params in state with the prefix of `0x05`,
 it can be updated with governance or the address with authority.
 
 * Params: `0x05 | ProtocolBuffer(Params)`
 
 ```protobuf reference
-https://github.com/cosmos/cosmos-sdk/blob/v0.52.0-beta.1/x/bank/proto/cosmos/bank/v1beta1/bank.proto#L12-L23
+https://github.com/cosmos/cosmos-sdk/blob/v0.47.0-rc1/proto/cosmos/bank/v1beta1/bank.proto#L12-L23
 ```
 
 ## Keepers
@@ -140,11 +142,11 @@
 require.
 
 Best practices dictate careful review of `bank` module code to ensure that
-permissions are limited in the way that you expected.
+permissions are limited in the way that you expect.
 
 ### Denied Addresses
 
-The `x/bank` module accepts a map of addresses (`blockedAddrs`) that are considered blocklisted
+The `x/bank` module accepts a map of addresses that are considered blocklisted
 from directly and explicitly receiving funds through means such as `MsgSend` and
 `MsgMultiSend` and direct API calls like `SendCoinsFromModuleToAccount`.
 
@@ -158,7 +160,7 @@
 
 #### Input
 
-An input of a multi-send transaction
+An input of a multiparty transfer
 
 ```protobuf
 // Input models transaction input.
@@ -170,7 +172,7 @@
 
 #### Output
 
-An output of a multi-send transaction.
+An output of a multiparty transfer.
 
 ```protobuf
 // Output models transaction outputs.
@@ -193,8 +195,8 @@
     SendKeeper
     WithMintCoinsRestriction(MintingRestrictionFn) BaseKeeper
 
-    InitGenesis(context.Context, *types.GenesisState) error
-    ExportGenesis(context.Context) (*types.GenesisState, error)
+    InitGenesis(context.Context, *types.GenesisState)
+    ExportGenesis(context.Context) *types.GenesisState
 
     GetSupply(ctx context.Context, denom string) sdk.Coin
     HasSupply(ctx context.Context, denom string) bool
@@ -211,10 +213,13 @@
     DelegateCoinsFromAccountToModule(ctx context.Context, senderAddr sdk.AccAddress, recipientModule string, amt sdk.Coins) error
     UndelegateCoinsFromModuleToAccount(ctx context.Context, senderModule string, recipientAddr sdk.AccAddress, amt sdk.Coins) error
     MintCoins(ctx context.Context, moduleName string, amt sdk.Coins) error
-    BurnCoins(ctx context.Context, address []byte, amt sdk.Coins) error
+    BurnCoins(ctx context.Context, moduleName string, amt sdk.Coins) error
 
     DelegateCoins(ctx context.Context, delegatorAddr, moduleAccAddr sdk.AccAddress, amt sdk.Coins) error
     UndelegateCoins(ctx context.Context, moduleAccAddr, delegatorAddr sdk.AccAddress, amt sdk.Coins) error
+
+    // GetAuthority gets the address capable of executing governance proposal messages. Usually the gov module account.
+    GetAuthority() string
 
     types.QueryServer
 }
@@ -269,31 +274,17 @@
 `AppendSendRestriction` adds the provided restriction to be run after any previously provided send restrictions.
 `PrependSendRestriction` adds the restriction to be run before any previously provided send restrictions.
 The composition will short-circuit when an error is encountered. I.e. if the first one returns an error, the second is not run.
-<<<<<<< HEAD
-Send restrictions can also be cleared by using `ClearSendRestriction`.
-
-During `SendCoins`, the send restriction is applied before coins are removed from the `from_address` and adding them to the `to_address`.
-During `InputOutputCoins`, the send restriction is applied before the input coins are removed, once for each output before the funds are added.
-=======
 
 During `SendCoins`, the send restriction is applied before coins are removed from the from address and adding them to the to address.
 During `InputOutputCoins`, the send restriction is applied after the input coins are removed and once for each output before the funds are added.
 
 A send restriction function should make use of a custom value in the context to allow bypassing that specific restriction.
->>>>>>> 4f445ed9
 
 Send Restrictions are not placed on `ModuleToAccount` or `ModuleToModule` transfers. This is done due to modules needing to move funds to user accounts and other module accounts. This is a design decision to allow for more flexibility in the state machine. The state machine should be able to move funds between module accounts and user accounts without restrictions.
 
 Secondly this limitation would limit the usage of the state machine even for itself. users would not be able to receive rewards, not be able to move funds between module accounts. In the case that a user sends funds from a user account to the community pool and then a governance proposal is used to get those tokens into the users account this would fall under the discretion of the app chain developer to what they would like to do here. We can not make strong assumptions here.
-<<<<<<< HEAD
-
-Thirdly, this issue could lead into a chain halt if a token is disabled and the token is moved in the begin/endblock. This is the last reason we see the current change as they are more damaging then beneficial for users.
-
-A send restriction function should make use of a custom value in the context to allow bypassing that specific restriction.
-=======
 Thirdly, this issue could lead into a chain halt if a token is disabled and the token is moved in the begin/endblock. This is the last reason we see the current change and more damaging then beneficial for users.
 
->>>>>>> 4f445ed9
 For example, in your module's keeper package, you'd define the send restriction function:
 
 ```golang
@@ -346,12 +337,7 @@
 }
 ```
 
-<<<<<<< HEAD
-Now, anywhere where you want to use `SendCoins` or `InputOutputCoins` but you don't want your send restriction applied 
-you just need to apply custom value in the context:
-=======
 Now, anywhere where you want to use `SendCoins` or `InputOutputCoins`, but you don't want your send restriction applied:
->>>>>>> 4f445ed9
 
 ```golang
 func (k Keeper) DoThing(ctx context.Context, fromAddr, toAddr sdk.AccAddress, amt sdk.Coins) error {
@@ -389,35 +375,35 @@
 Send coins from one address to another.
 
 ```protobuf reference
-https://github.com/cosmos/cosmos-sdk/blob/v0.52.0-beta.1/x/bank/proto/cosmos/bank/v1beta1/tx.proto#L44-L59
+https://github.com/cosmos/cosmos-sdk/blob/v0.47.0-rc1/proto/cosmos/bank/v1beta1/tx.proto#L38-L53
 ```
 
 The message will fail under the following conditions:
 
 * The coins do not have sending enabled
-* The `to_address` is restricted
+* The `to` address is restricted
 
 ### MsgMultiSend
 
-Send coins from one sender and to a series of different address.
+Send coins from one sender and to a series of different address. If any of the receiving addresses do not correspond to an existing account, a new account is created.
 
 ```protobuf reference
-https://github.com/cosmos/cosmos-sdk/blob/v0.52.0-beta.1/x/bank/proto/cosmos/bank/v1beta1/tx.proto#L65-L75
+https://github.com/cosmos/cosmos-sdk/blob/v0.47.0-rc1/proto/cosmos/bank/v1beta1/tx.proto#L58-L69
 ```
 
 The message will fail under the following conditions:
 
 * Any of the coins do not have sending enabled
-* Any of the `to_address` are restricted
+* Any of the `to` addresses are restricted
 * Any of the coins are locked
-* The inputs and outputs do not correctly correspond to one another (eg: total_in not equal to total_out)
+* The inputs and outputs do not correctly correspond to one another
 
 ### MsgUpdateParams
 
 The `bank` module params can be updated through `MsgUpdateParams`, which can be done using governance proposal. The signer will always be the `gov` module account address. 
 
 ```protobuf reference
-https://github.com/cosmos/cosmos-sdk/blob/v0.52.0-beta.1/x/bank/proto/cosmos/bank/v1beta1/tx.proto#L81-L93
+https://github.com/cosmos/cosmos-sdk/blob/v0.47.0-rc1/proto/cosmos/bank/v1beta1/tx.proto#L74-L88
 ```
 
 The message handling can fail if:
@@ -426,33 +412,18 @@
 
 ### MsgSetSendEnabled
 
-Used with the x/gov module to create or edit SendEnabled entries.
+Used with the x/gov module to set create/edit SendEnabled entries.
 
 ```protobuf reference
-https://github.com/cosmos/cosmos-sdk/blob/v0.52.0-beta.1/x/bank/proto/cosmos/bank/v1beta1/tx.proto#L106-L122
+https://github.com/cosmos/cosmos-sdk/blob/v0.47.0-rc1/proto/cosmos/bank/v1beta1/tx.proto#L96-L117
 ```
 
 The message will fail under the following conditions:
 
-* The authority is not a decodable address
-* The authority is not x/gov module's address
-* There are multiple SendEnabled entries with the same Denom
-* One or more SendEnabled entries has an invalid Denom
-
-### MsgBurn 
-
-Used to burn coins from an account. The coins are removed from the account and the total supply is reduced.
-
-```protobuf reference
-https://github.com/cosmos/cosmos-sdk/blob/v0.52.0-beta.1/x/bank/proto/cosmos/bank/v1beta1/tx.proto#L130-L139
-```
-
-This message will fail under the following conditions:
-
-* The `from_address` is not a decodable address
-* The coins are not spendable
-* The coins are not positive
-* The coins are not valid
+* The authority is not a bech32 address.
+* The authority is not x/gov module's address.
+* There are multiple SendEnabled entries with the same Denom.
+* One or more SendEnabled entries has an invalid Denom.
 
 ## Events
 
@@ -465,20 +436,20 @@
 | Type     | Attribute Key | Attribute Value    |
 | -------- | ------------- | ------------------ |
 | transfer | recipient     | {recipientAddress} |
-| transfer | sender        | {senderAddress}    |
 | transfer | amount        | {amount}           |
 | message  | module        | bank               |
 | message  | action        | send               |
+| message  | sender        | {senderAddress}    |
 
 #### MsgMultiSend
 
 | Type     | Attribute Key | Attribute Value    |
 | -------- | ------------- | ------------------ |
 | transfer | recipient     | {recipientAddress} |
-| transfer | sender        | {senderAddress}    |
 | transfer | amount        | {amount}           |
 | message  | module        | bank               |
 | message  | action        | multisend          |
+| message  | sender        | {senderAddress}    |
 
 ### Keeper Events
 
@@ -606,7 +577,9 @@
 
 ### SendEnabled
 
-SendEnabled is deprecated and only kept for backward compatibility. For genesis, use the newly added send_enabled field in the genesis object. Storage, lookup, and manipulation of this information is now in the keeper.
+The SendEnabled parameter is now deprecated and not to be use. It is replaced
+with state store records.
+
 
 ### DefaultSendEnabled
 
@@ -628,20 +601,6 @@
 simd query bank --help
 ```
 
-##### balance
-
-The `balance` command allows users to query account balance by specific denom.
-
-```shell
-simd query bank balance [address] [denom] [flags]
-```
-
-Example:
-
-```shell
-simd query bank balance cosmos1.. stake
-```
-
 ##### balances
 
 The `balances` command allows users to query account balances by address.
@@ -656,65 +615,49 @@
 simd query bank balances cosmos1..
 ```
 
-##### spendable balances
-
-The `spendable-balances` command allows users to query account spendable balances by address.
-
-```shell
-simd query spendable-balances [address] [flags]
-```
-
-Example:
-
-```shell
-simd query bank spendable-balances cosmos1..
-```
-
-##### spendable balance by denom
-
-The `spendable-balance` command allows users to query account spendable balance by address for a specific denom.
-
-```shell
-simd query spendable-balance [address] [denom] [flags]
-```
-
-Example:
-
-```shell
-simd query bank spendable-balance cosmos1.. stake
+Example Output:
+
+```yml
+balances:
+- amount: "1000000000"
+  denom: stake
+pagination:
+  next_key: null
+  total: "0"
 ```
 
 ##### denom-metadata
 
-The `denom-metadata` command allows users to query metadata for coin denominations. 
-
-```shell
-simd query bank denom-metadata [denom]
-```
-
-Example:
-
-```shell
-simd query bank denom-metadata stake
-```
-
-##### denoms-metadata
-
-The `denoms-metadata` command allows users to query metadata for all coin denominations.
-
-```shell
-simd query bank denoms-metadata [flags]
-```
-
-Example:
-
-```shell
-simd query bank denoms-metadata
-```
-
-##### total supply
-
-The `total-supply` (or `total` for short) command allows users to query the total supply of coins.
+The `denom-metadata` command allows users to query metadata for coin denominations. A user can query metadata for a single denomination using the `--denom` flag or all denominations without it.
+
+```shell
+simd query bank denom-metadata [flags]
+```
+
+Example:
+
+```shell
+simd query bank denom-metadata --denom stake
+```
+
+Example Output:
+
+```yml
+metadata:
+  base: stake
+  denom_units:
+  - aliases:
+    - STAKE
+    denom: stake
+  description: native staking token of simulation app
+  display: stake
+  name: SimApp Token
+  symbol: STK
+```
+
+##### total
+
+The `total` command allows users to query the total supply of coins. A user can query the total supply for a single coin using the `--denom` flag or all coins without it.
 
 ```shell
 simd query bank total [flags]
@@ -726,18 +669,11 @@
 simd query bank total --denom stake
 ```
 
-##### total supply of
-
-The `total-supply-of` command allows users to query the total supply for a specific coin denominations.
-
-```shell
-simd query bank total-supply-of [denom]
-```
-
-Example:
-
-```shell
-simd query bank total-supply-of stake
+Example Output:
+
+```yml
+amount: "10000000000"
+denom: stake
 ```
 
 ##### send-enabled
@@ -754,26 +690,16 @@
 simd query bank send-enabled
 ```
 
-##### params
-
-The `params` command allows users to query for the current bank parameters.
-
-```shell
-simd query bank params [flags]
-```
-
-##### denom owners
-
-The `denom-owners` command allows users to query for all account addresses that own a particular token denomination.
-
-```shell
-simd query bank denom-owners [denom] [flags]
-```
-
-Example:
-
-```shell
-simd query bank denom-owners stake
+Example output:
+
+```yml
+send_enabled:
+- denom: foocoin
+  enabled: true
+- denom: barcoin
+pagination:
+  next-key: null
+  total: 2 
 ```
 
 #### Transactions
@@ -819,6 +745,17 @@
     cosmos.bank.v1beta1.Query/Balance
 ```
 
+Example Output:
+
+```json
+{
+  "balance": {
+    "denom": "stake",
+    "amount": "1000000000"
+  }
+}
+```
+
 ### AllBalances
 
 The `AllBalances` endpoint allows users to query account balance by address for all denominations.
@@ -836,6 +773,22 @@
     cosmos.bank.v1beta1.Query/AllBalances
 ```
 
+Example Output:
+
+```json
+{
+  "balances": [
+    {
+      "denom": "stake",
+      "amount": "1000000000"
+    }
+  ],
+  "pagination": {
+    "total": "1"
+  }
+}
+```
+
 ### DenomMetadata
 
 The `DenomMetadata` endpoint allows users to query metadata for a single coin denomination.
@@ -853,6 +806,28 @@
     cosmos.bank.v1beta1.Query/DenomMetadata
 ```
 
+Example Output:
+
+```json
+{
+  "metadata": {
+    "description": "native staking token of simulation app",
+    "denomUnits": [
+      {
+        "denom": "stake",
+        "aliases": [
+          "STAKE"
+        ]
+      }
+    ],
+    "base": "stake",
+    "display": "stake",
+    "name": "SimApp Token",
+    "symbol": "STK"
+  }
+}
+```
+
 ### DenomsMetadata
 
 The `DenomsMetadata` endpoint allows users to query metadata for all coin denominations.
@@ -867,6 +842,33 @@
 grpcurl -plaintext \
     localhost:9090 \
     cosmos.bank.v1beta1.Query/DenomsMetadata
+```
+
+Example Output:
+
+```json
+{
+  "metadatas": [
+    {
+      "description": "native staking token of simulation app",
+      "denomUnits": [
+        {
+          "denom": "stake",
+          "aliases": [
+            "STAKE"
+          ]
+        }
+      ],
+      "base": "stake",
+      "display": "stake",
+      "name": "SimApp Token",
+      "symbol": "STK"
+    }
+  ],
+  "pagination": {
+    "total": "1"
+  }
+}
 ```
 
 ### DenomOwners
@@ -886,6 +888,32 @@
     cosmos.bank.v1beta1.Query/DenomOwners
 ```
 
+Example Output:
+
+```json
+{
+  "denomOwners": [
+    {
+      "address": "cosmos1..",
+      "balance": {
+        "denom": "stake",
+        "amount": "5000000000"
+      }
+    },
+    {
+      "address": "cosmos1..",
+      "balance": {
+        "denom": "stake",
+        "amount": "5000000000"
+      }
+    },
+  ],
+  "pagination": {
+    "total": "2"
+  }
+}
+```
+
 ### TotalSupply
 
 The `TotalSupply` endpoint allows users to query the total supply of all coins.
@@ -900,6 +928,22 @@
 grpcurl -plaintext \
     localhost:9090 \
     cosmos.bank.v1beta1.Query/TotalSupply
+```
+
+Example Output:
+
+```json
+{
+  "supply": [
+    {
+      "denom": "stake",
+      "amount": "10000000000"
+    }
+  ],
+  "pagination": {
+    "total": "1"
+  }
+}
 ```
 
 ### SupplyOf
@@ -919,6 +963,17 @@
     cosmos.bank.v1beta1.Query/SupplyOf
 ```
 
+Example Output:
+
+```json
+{
+  "amount": {
+    "denom": "stake",
+    "amount": "10000000000"
+  }
+}
+```
+
 ### Params
 
 The `Params` endpoint allows users to query the parameters of the `bank` module.
@@ -935,9 +990,19 @@
     cosmos.bank.v1beta1.Query/Params
 ```
 
+Example Output:
+
+```json
+{
+  "params": {
+    "defaultSendEnabled": true
+  }
+}
+```
+
 ### SendEnabled
 
-The `SendEnabled` endpoints allows users to query the SendEnabled entries of the `bank` module.
+The `SendEnabled` enpoints allows users to query the SendEnabled entries of the `bank` module.
 
 Any denominations NOT returned, use the `Params.DefaultSendEnabled` value.
 
@@ -952,3 +1017,23 @@
     localhost:9090 \
     cosmos.bank.v1beta1.Query/SendEnabled
 ```
+
+Example Output:
+
+```json
+{
+  "send_enabled": [
+    {
+      "denom": "foocoin",
+      "enabled": true
+    },
+    {
+      "denom": "barcoin"
+    }
+  ],
+  "pagination": {
+    "next-key": null,
+    "total": 2
+  }
+}
+```