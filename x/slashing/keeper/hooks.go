--- conflicted
+++ resolved
@@ -4,18 +4,12 @@
 	"context"
 	"time"
 
-<<<<<<< HEAD
-	sdkmath "cosmossdk.io/math"
-	"cosmossdk.io/x/slashing/types"
-
-	cryptotypes "github.com/cosmos/cosmos-sdk/crypto/types"
-=======
 	"github.com/cometbft/cometbft/crypto"
 
 	sdkmath "cosmossdk.io/math"
 
->>>>>>> 4f445ed9
 	sdk "github.com/cosmos/cosmos-sdk/types"
+	"github.com/cosmos/cosmos-sdk/x/slashing/types"
 )
 
 var _ types.StakingHooks = Hooks{}
@@ -32,55 +26,32 @@
 
 // AfterValidatorBonded updates the signing info start height or create a new signing info
 func (h Hooks) AfterValidatorBonded(ctx context.Context, consAddr sdk.ConsAddress, valAddr sdk.ValAddress) error {
-<<<<<<< HEAD
-	signingInfo, err := h.k.ValidatorSigningInfo.Get(ctx, consAddr)
-	blockHeight := h.k.HeaderService.HeaderInfo(ctx).Height
-	if err == nil {
-		signingInfo.StartHeight = blockHeight
-=======
 	sdkCtx := sdk.UnwrapSDKContext(ctx)
 	signingInfo, err := h.k.GetValidatorSigningInfo(ctx, consAddr)
 	if err == nil {
 		signingInfo.StartHeight = sdkCtx.BlockHeight()
->>>>>>> 4f445ed9
 	} else {
-		consStr, err := h.k.sk.ConsensusAddressCodec().BytesToString(consAddr)
-		if err != nil {
-			return err
-		}
 		signingInfo = types.NewValidatorSigningInfo(
-<<<<<<< HEAD
-			consStr,
-			blockHeight,
-=======
 			consAddr,
 			sdkCtx.BlockHeight(),
 			0,
->>>>>>> 4f445ed9
 			time.Unix(0, 0),
 			false,
 			0,
 		)
 	}
 
-	return h.k.ValidatorSigningInfo.Set(ctx, consAddr, signingInfo)
+	return h.k.SetValidatorSigningInfo(ctx, consAddr, signingInfo)
 }
 
 // AfterValidatorRemoved deletes the address-pubkey relation when a validator is removed,
 func (h Hooks) AfterValidatorRemoved(ctx context.Context, consAddr sdk.ConsAddress, _ sdk.ValAddress) error {
-<<<<<<< HEAD
-	return h.k.AddrPubkeyRelation.Remove(ctx, consAddr)
-=======
 	return h.k.deleteAddrPubkeyRelation(ctx, crypto.Address(consAddr))
->>>>>>> 4f445ed9
 }
 
 // AfterValidatorCreated adds the address-pubkey relation when a validator is created.
 func (h Hooks) AfterValidatorCreated(ctx context.Context, valAddr sdk.ValAddress) error {
-<<<<<<< HEAD
-=======
 	sdkCtx := sdk.UnwrapSDKContext(ctx)
->>>>>>> 4f445ed9
 	validator, err := h.k.sk.Validator(ctx, valAddr)
 	if err != nil {
 		return err
@@ -91,8 +62,7 @@
 		return err
 	}
 
-<<<<<<< HEAD
-	return h.k.AddrPubkeyRelation.Set(ctx, consPk.Address(), consPk)
+	return h.k.AddPubkey(sdkCtx, consPk)
 }
 
 func (h Hooks) AfterValidatorBeginUnbonding(_ context.Context, _ sdk.ConsAddress, _ sdk.ValAddress) error {
@@ -125,51 +95,4 @@
 
 func (h Hooks) AfterUnbondingInitiated(_ context.Context, _ uint64) error {
 	return nil
-}
-
-// AfterConsensusPubKeyUpdate handles the rotation of signing info and updates the address-pubkey relation after a consensus key update.
-func (h Hooks) AfterConsensusPubKeyUpdate(ctx context.Context, oldPubKey, newPubKey cryptotypes.PubKey, _ sdk.Coin) error {
-	if err := h.k.performConsensusPubKeyUpdate(ctx, oldPubKey, newPubKey); err != nil {
-		return err
-	}
-
-	if err := h.k.AddrPubkeyRelation.Remove(ctx, oldPubKey.Address()); err != nil {
-		return err
-	}
-
-=======
-	return h.k.AddPubkey(sdkCtx, consPk)
-}
-
-func (h Hooks) AfterValidatorBeginUnbonding(_ context.Context, _ sdk.ConsAddress, _ sdk.ValAddress) error {
-	return nil
-}
-
-func (h Hooks) BeforeValidatorModified(_ context.Context, _ sdk.ValAddress) error {
-	return nil
-}
-
-func (h Hooks) BeforeDelegationCreated(_ context.Context, _ sdk.AccAddress, _ sdk.ValAddress) error {
-	return nil
-}
-
-func (h Hooks) BeforeDelegationSharesModified(_ context.Context, _ sdk.AccAddress, _ sdk.ValAddress) error {
-	return nil
-}
-
-func (h Hooks) BeforeDelegationRemoved(_ context.Context, _ sdk.AccAddress, _ sdk.ValAddress) error {
-	return nil
-}
-
-func (h Hooks) AfterDelegationModified(_ context.Context, _ sdk.AccAddress, _ sdk.ValAddress) error {
-	return nil
-}
-
-func (h Hooks) BeforeValidatorSlashed(_ context.Context, _ sdk.ValAddress, _ sdkmath.LegacyDec) error {
-	return nil
-}
-
-func (h Hooks) AfterUnbondingInitiated(_ context.Context, _ uint64) error {
->>>>>>> 4f445ed9
-	return nil
 }