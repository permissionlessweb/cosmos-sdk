--- conflicted
+++ resolved
@@ -80,37 +80,12 @@
 
 	sortedAmt := totalCoins.Sort()
 
-<<<<<<< HEAD
 	// TODO: maybe add periods in MsgInitLockupAccount so periodic account can use it
 	msgInit := &types.MsgInitLockupAccount{
 		Owner:     msg.Owner,
 		EndTime:   endTime,
 		StartTime: msg.StartTime,
 		Admin:     msg.Admin,
-=======
-		// Set initial value for all withdrawed token
-		err = pva.WithdrawedCoins.Set(ctx, coin.Denom, math.ZeroInt())
-		if err != nil {
-			return nil, err
-		}
-	}
-
-	bondDenom, err := getStakingDenom(ctx)
-	if err != nil {
-		return nil, err
-	}
-
-	// Set initial value for all locked token
-	err = pva.DelegatedFree.Set(ctx, bondDenom, math.ZeroInt())
-	if err != nil {
-		return nil, err
-	}
-
-	// Set initial value for all locked token
-	err = pva.DelegatedLocking.Set(ctx, bondDenom, math.ZeroInt())
-	if err != nil {
-		return nil, err
->>>>>>> cb50b4ca
 	}
 
 	_, err := pva.BaseAccount.Init(ctx, msgInit, sortedAmt)
@@ -146,7 +121,6 @@
 	return baseLockup.Undelegate(ctx, msg)
 }
 
-<<<<<<< HEAD
 func (pva *PeriodicLockingAccount) SendCoins(ctx context.Context, msg *types.MsgSend) (
 	*types.MsgExecuteMessagesResponse, error,
 ) {
@@ -155,10 +129,6 @@
 
 func (pva *PeriodicLockingAccount) WithdrawUnlockedCoins(ctx context.Context, msg *types.MsgWithdraw) (
 	*types.MsgWithdrawResponse, error,
-=======
-func (pva *PeriodicLockingAccount) SendCoins(ctx context.Context, msg *lockuptypes.MsgSend) (
-	*lockuptypes.MsgExecuteMessagesResponse, error,
->>>>>>> cb50b4ca
 ) {
 	return pva.BaseAccount.WithdrawUnlockedCoins(ctx, msg, pva.GetLockedCoinsWithDenoms)
 }
@@ -173,11 +143,7 @@
 	return baseClawback.ClawbackFunds(ctx, msg, pva.GetLockedCoinsWithDenoms)
 }
 
-<<<<<<< HEAD
 // IteratePeriods iterates over all the Period entries.
-=======
-// IteratePeriods iterates over all the Periods entries.
->>>>>>> cb50b4ca
 func (pva PeriodicLockingAccount) IteratePeriods(
 	ctx context.Context,
 	cb func(value types.Period) (bool, error),
@@ -374,11 +340,8 @@
 	accountstd.RegisterExecuteHandler(builder, pva.Delegate)
 	accountstd.RegisterExecuteHandler(builder, pva.SendCoins)
 	accountstd.RegisterExecuteHandler(builder, pva.WithdrawUnlockedCoins)
-<<<<<<< HEAD
 	accountstd.RegisterExecuteHandler(builder, pva.ClawbackFunds)
-=======
 	pva.BaseLockup.RegisterExecuteHandlers(builder)
->>>>>>> cb50b4ca
 }
 
 func (pva PeriodicLockingAccount) RegisterQueryHandlers(builder *accountstd.QueryBuilder) {
