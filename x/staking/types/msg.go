package types

import (
<<<<<<< HEAD
	gogoprotoany "github.com/cosmos/gogoproto/types/any"

	"cosmossdk.io/core/address"
	coretransaction "cosmossdk.io/core/transaction"
=======
	"cosmossdk.io/core/address"
>>>>>>> 4f445ed9
	errorsmod "cosmossdk.io/errors"
	"cosmossdk.io/math"

	codectypes "github.com/cosmos/cosmos-sdk/codec/types"
	cryptotypes "github.com/cosmos/cosmos-sdk/crypto/types"
	sdk "github.com/cosmos/cosmos-sdk/types"
	sdkerrors "github.com/cosmos/cosmos-sdk/types/errors"
)

var (
	_ coretransaction.Msg                  = &MsgCreateValidator{}
	_ gogoprotoany.UnpackInterfacesMessage = (*MsgCreateValidator)(nil)
	_ coretransaction.Msg                  = &MsgEditValidator{}
	_ coretransaction.Msg                  = &MsgDelegate{}
	_ coretransaction.Msg                  = &MsgUndelegate{}
	_ coretransaction.Msg                  = &MsgBeginRedelegate{}
	_ coretransaction.Msg                  = &MsgCancelUnbondingDelegation{}
	_ coretransaction.Msg                  = &MsgUpdateParams{}
)

// NewMsgCreateValidator creates a new MsgCreateValidator instance.
// Delegator address and validator address are the same.
func NewMsgCreateValidator(
	valAddr string, pubKey cryptotypes.PubKey,
	selfDelegation sdk.Coin, description Description, commission CommissionRates, minSelfDelegation math.Int,
) (*MsgCreateValidator, error) {
	var pkAny *codectypes.Any
	if pubKey != nil {
		var err error
		if pkAny, err = codectypes.NewAnyWithValue(pubKey); err != nil {
			return nil, err
		}
	}
	return &MsgCreateValidator{
		Description:       description,
		ValidatorAddress:  valAddr,
		Pubkey:            pkAny,
		Value:             selfDelegation,
		Commission:        commission,
		MinSelfDelegation: minSelfDelegation,
	}, nil
}

// Validate validates the MsgCreateValidator sdk msg.
func (msg MsgCreateValidator) Validate(ac address.Codec) error {
	// note that unmarshaling from bech32 ensures both non-empty and valid
	_, err := ac.StringToBytes(msg.ValidatorAddress)
	if err != nil {
		return sdkerrors.ErrInvalidAddress.Wrapf("invalid validator address: %s", err)
	}

	if msg.Pubkey == nil {
		return ErrEmptyValidatorPubKey
	}

	if !msg.Value.IsValid() || !msg.Value.Amount.IsPositive() {
		return errorsmod.Wrap(sdkerrors.ErrInvalidRequest, "invalid delegation amount")
	}

	if msg.Description.IsEmpty() {
		return errorsmod.Wrap(sdkerrors.ErrInvalidRequest, "empty description")
	}

	if msg.Commission == (CommissionRates{}) {
		return errorsmod.Wrap(sdkerrors.ErrInvalidRequest, "empty commission")
	}

	if err := msg.Commission.Validate(); err != nil {
		return err
	}

	if !msg.MinSelfDelegation.IsPositive() {
		return errorsmod.Wrap(
			sdkerrors.ErrInvalidRequest,
			"minimum self delegation must be a positive integer",
		)
	}

	if msg.Value.Amount.LT(msg.MinSelfDelegation) {
		return ErrSelfDelegationBelowMinimum
	}

	return nil
}

// GetMoniker returns the moniker of the validator
func (msg MsgCreateValidator) GetMoniker() string {
	return msg.Description.GetMoniker()
}

// UnpackInterfaces implements UnpackInterfacesMessage.UnpackInterfaces
func (msg MsgCreateValidator) UnpackInterfaces(unpacker gogoprotoany.AnyUnpacker) error {
	var pubKey cryptotypes.PubKey
	return unpacker.UnpackAny(msg.Pubkey, &pubKey)
}

// NewMsgEditValidator creates a new MsgEditValidator instance
func NewMsgEditValidator(valAddr string, description Description, newRate *math.LegacyDec, newMinSelfDelegation *math.Int) *MsgEditValidator {
	return &MsgEditValidator{
		Description:       description,
		CommissionRate:    newRate,
		ValidatorAddress:  valAddr,
		MinSelfDelegation: newMinSelfDelegation,
	}
}

// NewMsgDelegate creates a new MsgDelegate instance.
func NewMsgDelegate(delAddr, valAddr string, amount sdk.Coin) *MsgDelegate {
	return &MsgDelegate{
		DelegatorAddress: delAddr,
		ValidatorAddress: valAddr,
		Amount:           amount,
	}
}

// NewMsgBeginRedelegate creates a new MsgBeginRedelegate instance.
func NewMsgBeginRedelegate(
	delAddr, valSrcAddr, valDstAddr string, amount sdk.Coin,
) *MsgBeginRedelegate {
	return &MsgBeginRedelegate{
		DelegatorAddress:    delAddr,
		ValidatorSrcAddress: valSrcAddr,
		ValidatorDstAddress: valDstAddr,
		Amount:              amount,
	}
}

// NewMsgUndelegate creates a new MsgUndelegate instance.
func NewMsgUndelegate(delAddr, valAddr string, amount sdk.Coin) *MsgUndelegate {
	return &MsgUndelegate{
		DelegatorAddress: delAddr,
		ValidatorAddress: valAddr,
		Amount:           amount,
	}
}

// NewMsgCancelUnbondingDelegation creates a new MsgCancelUnbondingDelegation instance.
func NewMsgCancelUnbondingDelegation(delAddr, valAddr string, creationHeight int64, amount sdk.Coin) *MsgCancelUnbondingDelegation {
	return &MsgCancelUnbondingDelegation{
		DelegatorAddress: delAddr,
		ValidatorAddress: valAddr,
		Amount:           amount,
		CreationHeight:   creationHeight,
	}
<<<<<<< HEAD
}

// NewMsgRotateConsPubKey creates a new MsgRotateConsPubKey instance.
func NewMsgRotateConsPubKey(valAddr string, pubKey cryptotypes.PubKey) (*MsgRotateConsPubKey, error) {
	var pkAny *codectypes.Any
	if pubKey != nil {
		var err error
		if pkAny, err = codectypes.NewAnyWithValue(pubKey); err != nil {
			return nil, err
		}
	}
	return &MsgRotateConsPubKey{
		ValidatorAddress: valAddr,
		NewPubkey:        pkAny,
	}, nil
}

// UnpackInterfaces implements UnpackInterfacesMessage.UnpackInterfaces
func (msg MsgRotateConsPubKey) UnpackInterfaces(unpacker gogoprotoany.AnyUnpacker) error {
	var pubKey cryptotypes.PubKey
	return unpacker.UnpackAny(msg.NewPubkey, &pubKey)
}

// UnpackInterfaces implements UnpackInterfacesMessage.UnpackInterfaces
func (hi ConsPubKeyRotationHistory) UnpackInterfaces(unpacker gogoprotoany.AnyUnpacker) error {
	var oldPubKey cryptotypes.PubKey
	err := unpacker.UnpackAny(hi.OldConsPubkey, &oldPubKey)
	if err != nil {
		return err
	}
	var newPubKey cryptotypes.PubKey
	return unpacker.UnpackAny(hi.NewConsPubkey, &newPubKey)
=======
>>>>>>> 4f445ed9
}<|MERGE_RESOLUTION|>--- conflicted
+++ resolved
@@ -1,14 +1,7 @@
 package types
 
 import (
-<<<<<<< HEAD
-	gogoprotoany "github.com/cosmos/gogoproto/types/any"
-
 	"cosmossdk.io/core/address"
-	coretransaction "cosmossdk.io/core/transaction"
-=======
-	"cosmossdk.io/core/address"
->>>>>>> 4f445ed9
 	errorsmod "cosmossdk.io/errors"
 	"cosmossdk.io/math"
 
@@ -19,14 +12,14 @@
 )
 
 var (
-	_ coretransaction.Msg                  = &MsgCreateValidator{}
-	_ gogoprotoany.UnpackInterfacesMessage = (*MsgCreateValidator)(nil)
-	_ coretransaction.Msg                  = &MsgEditValidator{}
-	_ coretransaction.Msg                  = &MsgDelegate{}
-	_ coretransaction.Msg                  = &MsgUndelegate{}
-	_ coretransaction.Msg                  = &MsgBeginRedelegate{}
-	_ coretransaction.Msg                  = &MsgCancelUnbondingDelegation{}
-	_ coretransaction.Msg                  = &MsgUpdateParams{}
+	_ sdk.Msg                            = &MsgCreateValidator{}
+	_ codectypes.UnpackInterfacesMessage = (*MsgCreateValidator)(nil)
+	_ sdk.Msg                            = &MsgEditValidator{}
+	_ sdk.Msg                            = &MsgDelegate{}
+	_ sdk.Msg                            = &MsgUndelegate{}
+	_ sdk.Msg                            = &MsgBeginRedelegate{}
+	_ sdk.Msg                            = &MsgCancelUnbondingDelegation{}
+	_ sdk.Msg                            = &MsgUpdateParams{}
 )
 
 // NewMsgCreateValidator creates a new MsgCreateValidator instance.
@@ -68,7 +61,7 @@
 		return errorsmod.Wrap(sdkerrors.ErrInvalidRequest, "invalid delegation amount")
 	}
 
-	if msg.Description.IsEmpty() {
+	if msg.Description == (Description{}) {
 		return errorsmod.Wrap(sdkerrors.ErrInvalidRequest, "empty description")
 	}
 
@@ -94,13 +87,8 @@
 	return nil
 }
 
-// GetMoniker returns the moniker of the validator
-func (msg MsgCreateValidator) GetMoniker() string {
-	return msg.Description.GetMoniker()
-}
-
 // UnpackInterfaces implements UnpackInterfacesMessage.UnpackInterfaces
-func (msg MsgCreateValidator) UnpackInterfaces(unpacker gogoprotoany.AnyUnpacker) error {
+func (msg MsgCreateValidator) UnpackInterfaces(unpacker codectypes.AnyUnpacker) error {
 	var pubKey cryptotypes.PubKey
 	return unpacker.UnpackAny(msg.Pubkey, &pubKey)
 }
@@ -153,39 +141,4 @@
 		Amount:           amount,
 		CreationHeight:   creationHeight,
 	}
-<<<<<<< HEAD
-}
-
-// NewMsgRotateConsPubKey creates a new MsgRotateConsPubKey instance.
-func NewMsgRotateConsPubKey(valAddr string, pubKey cryptotypes.PubKey) (*MsgRotateConsPubKey, error) {
-	var pkAny *codectypes.Any
-	if pubKey != nil {
-		var err error
-		if pkAny, err = codectypes.NewAnyWithValue(pubKey); err != nil {
-			return nil, err
-		}
-	}
-	return &MsgRotateConsPubKey{
-		ValidatorAddress: valAddr,
-		NewPubkey:        pkAny,
-	}, nil
-}
-
-// UnpackInterfaces implements UnpackInterfacesMessage.UnpackInterfaces
-func (msg MsgRotateConsPubKey) UnpackInterfaces(unpacker gogoprotoany.AnyUnpacker) error {
-	var pubKey cryptotypes.PubKey
-	return unpacker.UnpackAny(msg.NewPubkey, &pubKey)
-}
-
-// UnpackInterfaces implements UnpackInterfacesMessage.UnpackInterfaces
-func (hi ConsPubKeyRotationHistory) UnpackInterfaces(unpacker gogoprotoany.AnyUnpacker) error {
-	var oldPubKey cryptotypes.PubKey
-	err := unpacker.UnpackAny(hi.OldConsPubkey, &oldPubKey)
-	if err != nil {
-		return err
-	}
-	var newPubKey cryptotypes.PubKey
-	return unpacker.UnpackAny(hi.NewConsPubkey, &newPubKey)
-=======
->>>>>>> 4f445ed9
 }