package staking

import (
	"context"
	"fmt"

	gogotypes "github.com/cosmos/gogoproto/types"

	"cosmossdk.io/x/staking/keeper"
	"cosmossdk.io/x/staking/types"

	cryptocodec "github.com/cosmos/cosmos-sdk/crypto/codec"
	sdk "github.com/cosmos/cosmos-sdk/types"
)

// WriteValidators returns a slice of bonded genesis validators.
<<<<<<< HEAD
func WriteValidators(ctx context.Context, keeper *keeper.Keeper) (vals []sdk.GenesisValidator, returnErr error) {
	err := keeper.LastValidatorPower.Walk(ctx, nil, func(key []byte, _ gogotypes.Int64Value) (bool, error) {
		validator, err := keeper.GetValidator(ctx, key)
		if err != nil {
			return true, err
		}

=======
func WriteValidators(ctx sdk.Context, keeper *keeper.Keeper) (vals []cmttypes.GenesisValidator, returnErr error) {
	err := keeper.IterateLastValidators(ctx, func(_ int64, validator types.ValidatorI) (stop bool) {
>>>>>>> 4f445ed9
		pk, err := validator.ConsPubKey()
		if err != nil {
			returnErr = err
			return true, err
		}
		jsonPk, err := cryptocodec.PubKeyFromProto(pk)
		if err != nil {
			return true, err
		}

		vals = append(vals, sdk.GenesisValidator{
			Address: pk.Address().Bytes(),
			PubKey:  jsonPk,
			Power:   validator.GetConsensusPower(keeper.PowerReduction(ctx)),
			Name:    validator.GetMoniker(),
		})

		return false, nil
	})
	if err != nil {
		return nil, err
	}

	return vals, returnErr
}

// ValidateGenesis validates the provided staking genesis state to ensure the
// expected invariants holds. (i.e. params in correct bounds, no duplicate validators)
func ValidateGenesis(data *types.GenesisState) error {
	if err := validateGenesisStateValidators(data.Validators); err != nil {
		return err
	}

	return data.Params.Validate()
}

func validateGenesisStateValidators(validators []types.Validator) error {
	addrMap := make(map[string]bool, len(validators))

	for i := 0; i < len(validators); i++ {
		val := validators[i]
		consPk, err := val.ConsPubKey()
		if err != nil {
			return err
		}

		strKey := string(consPk.Bytes())

		if _, ok := addrMap[strKey]; ok {
			consAddr, err := val.GetConsAddr()
			if err != nil {
				return err
			}
			return fmt.Errorf("duplicate validator in genesis state: moniker %v, address %v", val.Description.Moniker, consAddr)
		}

		if val.Jailed && val.IsBonded() {
			consAddr, err := val.GetConsAddr()
			if err != nil {
				return err
			}
			return fmt.Errorf("validator is bonded and jailed in genesis state: moniker %v, address %v", val.Description.Moniker, consAddr)
		}

		if val.DelegatorShares.IsZero() && !val.IsUnbonding() {
			return fmt.Errorf("bonded/unbonded genesis validator cannot have zero delegator shares, validator: %v", val)
		}

		addrMap[strKey] = true
	}

	return nil
}<|MERGE_RESOLUTION|>--- conflicted
+++ resolved
@@ -1,55 +1,44 @@
 package staking
 
 import (
-	"context"
 	"fmt"
 
-	gogotypes "github.com/cosmos/gogoproto/types"
-
-	"cosmossdk.io/x/staking/keeper"
-	"cosmossdk.io/x/staking/types"
+	cmttypes "github.com/cometbft/cometbft/types"
 
 	cryptocodec "github.com/cosmos/cosmos-sdk/crypto/codec"
 	sdk "github.com/cosmos/cosmos-sdk/types"
+	"github.com/cosmos/cosmos-sdk/x/staking/keeper"
+	"github.com/cosmos/cosmos-sdk/x/staking/types"
 )
 
 // WriteValidators returns a slice of bonded genesis validators.
-<<<<<<< HEAD
-func WriteValidators(ctx context.Context, keeper *keeper.Keeper) (vals []sdk.GenesisValidator, returnErr error) {
-	err := keeper.LastValidatorPower.Walk(ctx, nil, func(key []byte, _ gogotypes.Int64Value) (bool, error) {
-		validator, err := keeper.GetValidator(ctx, key)
-		if err != nil {
-			return true, err
-		}
-
-=======
 func WriteValidators(ctx sdk.Context, keeper *keeper.Keeper) (vals []cmttypes.GenesisValidator, returnErr error) {
 	err := keeper.IterateLastValidators(ctx, func(_ int64, validator types.ValidatorI) (stop bool) {
->>>>>>> 4f445ed9
 		pk, err := validator.ConsPubKey()
 		if err != nil {
 			returnErr = err
-			return true, err
+			return true
 		}
-		jsonPk, err := cryptocodec.PubKeyFromProto(pk)
+		cmtPk, err := cryptocodec.ToCmtPubKeyInterface(pk)
 		if err != nil {
-			return true, err
+			returnErr = err
+			return true
 		}
 
-		vals = append(vals, sdk.GenesisValidator{
-			Address: pk.Address().Bytes(),
-			PubKey:  jsonPk,
+		vals = append(vals, cmttypes.GenesisValidator{
+			Address: sdk.ConsAddress(cmtPk.Address()).Bytes(),
+			PubKey:  cmtPk,
 			Power:   validator.GetConsensusPower(keeper.PowerReduction(ctx)),
 			Name:    validator.GetMoniker(),
 		})
 
-		return false, nil
+		return false
 	})
 	if err != nil {
 		return nil, err
 	}
 
-	return vals, returnErr
+	return
 }
 
 // ValidateGenesis validates the provided staking genesis state to ensure the
