module cosmossdk.io/x/staking

<<<<<<< HEAD
go 1.23.0
=======
go 1.23.1
>>>>>>> 252f50fe

require (
	cosmossdk.io/api v0.7.5
	cosmossdk.io/collections v0.4.0
	cosmossdk.io/core v1.0.0-alpha.2
	cosmossdk.io/core/testing v0.0.0-00010101000000-000000000000
	cosmossdk.io/depinject v1.0.0
	cosmossdk.io/errors v1.0.1
	cosmossdk.io/math v1.3.0
	cosmossdk.io/store v1.1.1-0.20240418092142-896cdf1971bc
	github.com/cometbft/cometbft v1.0.0-rc1.0.20240908111210-ab0be101882f // indirect
	github.com/cometbft/cometbft/api v1.0.0-rc.1
	github.com/cosmos/cosmos-proto v1.0.0-beta.5
	github.com/cosmos/cosmos-sdk v0.53.0
	github.com/cosmos/gogoproto v1.7.0
	github.com/golang/mock v1.6.0
	github.com/golang/protobuf v1.5.4
	github.com/grpc-ecosystem/grpc-gateway v1.16.0
	github.com/hashicorp/go-metrics v0.5.3
	github.com/spf13/cobra v1.8.1
	github.com/spf13/pflag v1.0.5
	github.com/stretchr/testify v1.9.0
	google.golang.org/genproto/googleapis/api v0.0.0-20240604185151-ef581f913117
	google.golang.org/grpc v1.66.2
	google.golang.org/protobuf v1.34.2
	gotest.tools/v3 v3.5.1
)

require (
	buf.build/gen/go/cosmos/gogo-proto/protocolbuffers/go v1.34.2-20240130113600-88ef6483f90f.2 // indirect
	cosmossdk.io/x/bank v0.0.0-20240226161501-23359a0b6d91 // indirect
	cosmossdk.io/x/tx v0.13.3 // indirect
	filippo.io/edwards25519 v1.1.0 // indirect
	github.com/99designs/go-keychain v0.0.0-20191008050251-8e49817e8af4 // indirect
	github.com/99designs/keyring v1.2.2 // indirect
	github.com/DataDog/datadog-go v4.8.3+incompatible // indirect
	github.com/DataDog/zstd v1.5.5 // indirect
	github.com/Microsoft/go-winio v0.6.1 // indirect
	github.com/beorn7/perks v1.0.1 // indirect
	github.com/bgentry/speakeasy v0.2.0 // indirect
	github.com/btcsuite/btcd/btcec/v2 v2.3.4 // indirect
	github.com/cespare/xxhash/v2 v2.3.0 // indirect
	github.com/cockroachdb/errors v1.11.3 // indirect
	github.com/cockroachdb/logtags v0.0.0-20230118201751-21c54148d20b // indirect
	github.com/cockroachdb/pebble v1.1.2 // indirect
	github.com/cockroachdb/redact v1.1.5 // indirect
	github.com/cockroachdb/tokenbucket v0.0.0-20230807174530-cc333fc44b06 // indirect
	github.com/cometbft/cometbft-db v0.15.0 // indirect
	github.com/cosmos/btcutil v1.0.5 // indirect
	github.com/cosmos/cosmos-db v1.0.3-0.20240911104526-ddc3f09bfc22 // indirect
	github.com/cosmos/go-bip39 v1.0.0 // indirect
	github.com/cosmos/gogogateway v1.2.0 // indirect
	github.com/cosmos/iavl v1.3.0 // indirect
	github.com/cosmos/ics23/go v0.11.0 // indirect
	github.com/cosmos/ledger-cosmos-go v0.13.3 // indirect
	github.com/danieljoos/wincred v1.2.1 // indirect
	github.com/davecgh/go-spew v1.1.2-0.20180830191138-d8f796af33cc // indirect
	github.com/decred/dcrd/dcrec/secp256k1/v4 v4.3.0 // indirect
	github.com/dgraph-io/ristretto v0.1.2-0.20240116140435-c67e07994f91 // indirect
	github.com/dustin/go-humanize v1.0.1 // indirect
	github.com/dvsekhvalnov/jose2go v1.6.0 // indirect
	github.com/emicklei/dot v1.6.2 // indirect
	github.com/fatih/color v1.17.0 // indirect
	github.com/felixge/httpsnoop v1.0.4 // indirect
	github.com/fsnotify/fsnotify v1.7.0 // indirect
	github.com/getsentry/sentry-go v0.27.0 // indirect
	github.com/go-kit/kit v0.13.0 // indirect
	github.com/go-kit/log v0.2.1 // indirect
	github.com/go-logfmt/logfmt v0.6.0 // indirect
	github.com/godbus/dbus v0.0.0-20190726142602-4481cbc300e2 // indirect
	github.com/gogo/googleapis v1.4.1 // indirect
	github.com/gogo/protobuf v1.3.2 // indirect
	github.com/golang/snappy v0.0.4 // indirect
	github.com/google/btree v1.1.3 // indirect
	github.com/google/go-cmp v0.6.0 // indirect
	github.com/google/orderedcode v0.0.1 // indirect
	github.com/gorilla/handlers v1.5.2 // indirect
	github.com/gorilla/mux v1.8.1 // indirect
	github.com/gorilla/websocket v1.5.3 // indirect
	github.com/grpc-ecosystem/go-grpc-middleware v1.4.0 // indirect
	github.com/gsterjov/go-libsecret v0.0.0-20161001094733-a6f4afe4910c // indirect
	github.com/hashicorp/go-hclog v1.6.3 // indirect
	github.com/hashicorp/go-immutable-radix v1.3.1 // indirect
	github.com/hashicorp/go-plugin v1.6.1 // indirect
	github.com/hashicorp/golang-lru v1.0.2 // indirect
	github.com/hashicorp/hcl v1.0.0 // indirect
	github.com/hashicorp/yamux v0.1.1 // indirect
	github.com/hdevalence/ed25519consensus v0.2.0 // indirect
	github.com/huandu/skiplist v1.2.0 // indirect
	github.com/iancoleman/strcase v0.3.0 // indirect
	github.com/inconshreveable/mousetrap v1.1.0 // indirect
	github.com/jmhodges/levigo v1.0.0 // indirect
	github.com/klauspost/compress v1.17.9 // indirect
	github.com/kr/pretty v0.3.1 // indirect
	github.com/kr/text v0.2.0 // indirect
	github.com/lib/pq v1.10.9 // indirect
	github.com/linxGnu/grocksdb v1.9.3 // indirect
	github.com/magiconair/properties v1.8.7 // indirect
	github.com/mattn/go-colorable v0.1.13 // indirect
	github.com/mattn/go-isatty v0.0.20 // indirect
	github.com/minio/highwayhash v1.0.3 // indirect
	github.com/mitchellh/go-testing-interface v1.14.1 // indirect
	github.com/mitchellh/mapstructure v1.5.0 // indirect
	github.com/mtibben/percent v0.2.1 // indirect
	github.com/oasisprotocol/curve25519-voi v0.0.0-20230904125328-1f23a7beb09a // indirect
	github.com/oklog/run v1.1.0 // indirect
	github.com/pelletier/go-toml/v2 v2.2.3 // indirect
	github.com/petermattis/goid v0.0.0-20240813172612-4fcff4a6cae7 // indirect
	github.com/pkg/errors v0.9.1 // indirect
	github.com/pmezard/go-difflib v1.0.1-0.20181226105442-5d4384ee4fb2 // indirect
	github.com/prometheus/client_golang v1.20.3 // indirect
	github.com/prometheus/client_model v0.6.1 // indirect
	github.com/prometheus/common v0.59.1 // indirect
	github.com/prometheus/procfs v0.15.1 // indirect
	github.com/rcrowley/go-metrics v0.0.0-20201227073835-cf1acfcdf475 // indirect
	github.com/rogpeppe/go-internal v1.12.0 // indirect
	github.com/rs/cors v1.11.0 // indirect
	github.com/rs/zerolog v1.33.0 // indirect
	github.com/sagikazarmark/locafero v0.4.0 // indirect
	github.com/sagikazarmark/slog-shim v0.1.0 // indirect
	github.com/sasha-s/go-deadlock v0.3.5 // indirect
	github.com/sourcegraph/conc v0.3.0 // indirect
	github.com/spf13/afero v1.11.0 // indirect
	github.com/spf13/cast v1.7.0 // indirect
	github.com/spf13/viper v1.19.0 // indirect
	github.com/subosito/gotenv v1.6.0 // indirect
	github.com/syndtr/goleveldb v1.0.1-0.20220721030215-126854af5e6d // indirect
	github.com/tendermint/go-amino v0.16.0 // indirect
	github.com/tidwall/btree v1.7.0 // indirect
	github.com/zondax/hid v0.9.2 // indirect
	github.com/zondax/ledger-go v0.14.3 // indirect
	gitlab.com/yawning/secp256k1-voi v0.0.0-20230925100816-f2616030848b // indirect
	gitlab.com/yawning/tuplehash v0.0.0-20230713102510-df83abbf9a02 // indirect
	go.etcd.io/bbolt v1.4.0-alpha.0.0.20240404170359-43604f3112c5 // indirect
	go.uber.org/multierr v1.11.0 // indirect
	golang.org/x/crypto v0.27.0 // indirect
	golang.org/x/mod v0.17.0 // indirect
	golang.org/x/net v0.29.0 // indirect
	golang.org/x/sync v0.8.0 // indirect
	golang.org/x/sys v0.25.0 // indirect
	golang.org/x/term v0.24.0 // indirect
	golang.org/x/text v0.18.0 // indirect
	golang.org/x/tools v0.21.1-0.20240508182429-e35e4ccd0d2d // indirect
	google.golang.org/genproto v0.0.0-20240227224415-6ceb2ff114de // indirect
	google.golang.org/genproto/googleapis/rpc v0.0.0-20240903143218-8af14fe29dc1 // indirect
	gopkg.in/ini.v1 v1.67.0 // indirect
	gopkg.in/yaml.v3 v3.0.1 // indirect
	pgregory.net/rapid v1.1.0 // indirect
	sigs.k8s.io/yaml v1.4.0 // indirect
)

require (
	buf.build/gen/go/cometbft/cometbft/protocolbuffers/go v1.34.2-20240701160653-fedbb9acfd2f.2 // indirect
	cosmossdk.io/log v1.4.1
	github.com/cosmos/crypto v0.1.2 // indirect
	github.com/dgraph-io/badger/v4 v4.3.0 // indirect
	github.com/golang/groupcache v0.0.0-20210331224755-41bb18bfe9da // indirect
	github.com/google/flatbuffers v2.0.8+incompatible // indirect
	github.com/hashicorp/golang-lru/v2 v2.0.7 // indirect
	github.com/supranational/blst v0.3.13 // indirect
	go.opencensus.io v0.24.0 // indirect
)

require (
	cosmossdk.io/schema v0.2.0 // indirect
	github.com/cockroachdb/fifo v0.0.0-20240606204812-0bbfbd93a7ce // indirect
	github.com/google/uuid v1.6.0 // indirect
	github.com/munnerz/goautoneg v0.0.0-20191010083416-a7dc8b61c822 // indirect
	golang.org/x/exp v0.0.0-20240531132922-fd00a4e0eefc // indirect
)

replace github.com/cosmos/cosmos-sdk => ../../.

// TODO remove post spinning out all modules
replace (
	cosmossdk.io/api => ../../api
	cosmossdk.io/collections => ../../collections
	cosmossdk.io/core/testing => ../../core/testing
	cosmossdk.io/store => ../../store
	cosmossdk.io/x/bank => ../bank
	cosmossdk.io/x/tx => ../tx
)<|MERGE_RESOLUTION|>--- conflicted
+++ resolved
@@ -1,10 +1,6 @@
 module cosmossdk.io/x/staking
 
-<<<<<<< HEAD
-go 1.23.0
-=======
 go 1.23.1
->>>>>>> 252f50fe
 
 require (
 	cosmossdk.io/api v0.7.5
