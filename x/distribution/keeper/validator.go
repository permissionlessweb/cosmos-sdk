--- conflicted
+++ resolved
@@ -2,81 +2,45 @@
 
 import (
 	"context"
-	"errors"
 	"fmt"
 
-	pkgerr "github.com/pkg/errors"
-
-	"cosmossdk.io/collections"
 	"cosmossdk.io/math"
-	"cosmossdk.io/x/distribution/types"
 
 	sdk "github.com/cosmos/cosmos-sdk/types"
-<<<<<<< HEAD
-)
-
-const (
-	maxReferenceCount = 2
-)
-
-// initialize rewards for a new validator
-func (k Keeper) initializeValidator(ctx context.Context, val sdk.ValidatorI) error {
-=======
 	"github.com/cosmos/cosmos-sdk/x/distribution/types"
 	stakingtypes "github.com/cosmos/cosmos-sdk/x/staking/types"
 )
 
 // initialize rewards for a new validator
 func (k Keeper) initializeValidator(ctx context.Context, val stakingtypes.ValidatorI) error {
->>>>>>> 4f445ed9
 	valBz, err := k.stakingKeeper.ValidatorAddressCodec().StringToBytes(val.GetOperator())
 	if err != nil {
 		return err
 	}
 	// set initial historical rewards (period 0) with reference count of 1
-<<<<<<< HEAD
-	err = k.ValidatorHistoricalRewards.Set(ctx, collections.Join(sdk.ValAddress(valBz), uint64(0)), types.NewValidatorHistoricalRewards(sdk.DecCoins{}, 1))
-=======
 	err = k.SetValidatorHistoricalRewards(ctx, valBz, 0, types.NewValidatorHistoricalRewards(sdk.DecCoins{}, 1))
->>>>>>> 4f445ed9
 	if err != nil {
 		return err
 	}
 
 	// set current rewards (starting at period 1)
-<<<<<<< HEAD
-	err = k.ValidatorCurrentRewards.Set(ctx, valBz, types.NewValidatorCurrentRewards(sdk.DecCoins{}, 1))
-=======
 	err = k.SetValidatorCurrentRewards(ctx, valBz, types.NewValidatorCurrentRewards(sdk.DecCoins{}, 1))
->>>>>>> 4f445ed9
 	if err != nil {
 		return err
 	}
 
 	// set accumulated commission
-<<<<<<< HEAD
-	err = k.ValidatorsAccumulatedCommission.Set(ctx, valBz, types.InitialValidatorAccumulatedCommission())
-=======
 	err = k.SetValidatorAccumulatedCommission(ctx, valBz, types.InitialValidatorAccumulatedCommission())
->>>>>>> 4f445ed9
 	if err != nil {
 		return err
 	}
 
 	// set outstanding rewards
-<<<<<<< HEAD
-	err = k.ValidatorOutstandingRewards.Set(ctx, valBz, types.ValidatorOutstandingRewards{Rewards: sdk.DecCoins{}})
-=======
 	err = k.SetValidatorOutstandingRewards(ctx, valBz, types.ValidatorOutstandingRewards{Rewards: sdk.DecCoins{}})
->>>>>>> 4f445ed9
 	return err
 }
 
 // increment validator period, returning the period just ended
-<<<<<<< HEAD
-func (k Keeper) IncrementValidatorPeriod(ctx context.Context, val sdk.ValidatorI) (uint64, error) {
-	valBz, err := k.stakingKeeper.ValidatorAddressCodec().StringToBytes(val.GetOperator())
-=======
 func (k Keeper) IncrementValidatorPeriod(ctx context.Context, val stakingtypes.ValidatorI) (uint64, error) {
 	valBz, err := k.stakingKeeper.ValidatorAddressCodec().StringToBytes(val.GetOperator())
 	if err != nil {
@@ -85,14 +49,7 @@
 
 	// fetch current rewards
 	rewards, err := k.GetValidatorCurrentRewards(ctx, valBz)
->>>>>>> 4f445ed9
 	if err != nil {
-		return 0, err
-	}
-
-	// fetch current rewards
-	rewards, err := k.ValidatorCurrentRewards.Get(ctx, valBz)
-	if err != nil && !pkgerr.Is(err, collections.ErrNotFound) {
 		return 0, err
 	}
 
@@ -101,34 +58,25 @@
 	if val.GetTokens().IsZero() {
 
 		// can't calculate ratio for zero-token validators
-		// ergo we instead add to the decimal pool
+		// ergo we instead add to the community pool
 		feePool, err := k.FeePool.Get(ctx)
 		if err != nil {
 			return 0, err
 		}
 
-<<<<<<< HEAD
-		outstanding, err := k.ValidatorOutstandingRewards.Get(ctx, valBz)
-		if err != nil && !pkgerr.Is(err, collections.ErrNotFound) {
-=======
 		outstanding, err := k.GetValidatorOutstandingRewards(ctx, valBz)
 		if err != nil {
->>>>>>> 4f445ed9
 			return 0, err
 		}
 
-		feePool.DecimalPool = feePool.DecimalPool.Add(rewards.Rewards...)
+		feePool.CommunityPool = feePool.CommunityPool.Add(rewards.Rewards...)
 		outstanding.Rewards = outstanding.GetRewards().Sub(rewards.Rewards)
 		err = k.FeePool.Set(ctx, feePool)
 		if err != nil {
 			return 0, err
 		}
 
-<<<<<<< HEAD
-		err = k.ValidatorOutstandingRewards.Set(ctx, valBz, outstanding)
-=======
 		err = k.SetValidatorOutstandingRewards(ctx, valBz, outstanding)
->>>>>>> 4f445ed9
 		if err != nil {
 			return 0, err
 		}
@@ -140,11 +88,7 @@
 	}
 
 	// fetch historical rewards for last period
-<<<<<<< HEAD
-	historical, err := k.ValidatorHistoricalRewards.Get(ctx, collections.Join(sdk.ValAddress(valBz), rewards.Period-1))
-=======
 	historical, err := k.GetValidatorHistoricalRewards(ctx, valBz, rewards.Period-1)
->>>>>>> 4f445ed9
 	if err != nil {
 		return 0, err
 	}
@@ -158,21 +102,13 @@
 	}
 
 	// set new historical rewards with reference count of 1
-<<<<<<< HEAD
-	err = k.ValidatorHistoricalRewards.Set(ctx, collections.Join(sdk.ValAddress(valBz), rewards.Period), types.NewValidatorHistoricalRewards(cumRewardRatio.Add(current...), 1))
-=======
 	err = k.SetValidatorHistoricalRewards(ctx, valBz, rewards.Period, types.NewValidatorHistoricalRewards(cumRewardRatio.Add(current...), 1))
->>>>>>> 4f445ed9
 	if err != nil {
 		return 0, err
 	}
 
 	// set current rewards, incrementing period by 1
-<<<<<<< HEAD
-	err = k.ValidatorCurrentRewards.Set(ctx, valBz, types.NewValidatorCurrentRewards(sdk.DecCoins{}, rewards.Period+1))
-=======
 	err = k.SetValidatorCurrentRewards(ctx, valBz, types.NewValidatorCurrentRewards(sdk.DecCoins{}, rewards.Period+1))
->>>>>>> 4f445ed9
 	if err != nil {
 		return 0, err
 	}
@@ -182,54 +118,43 @@
 
 // increment the reference count for a historical rewards value
 func (k Keeper) incrementReferenceCount(ctx context.Context, valAddr sdk.ValAddress, period uint64) error {
-	historical, err := k.ValidatorHistoricalRewards.Get(ctx, collections.Join(valAddr, period))
+	historical, err := k.GetValidatorHistoricalRewards(ctx, valAddr, period)
 	if err != nil {
 		return err
 	}
 
 	historical.ReferenceCount++
-<<<<<<< HEAD
-	if historical.ReferenceCount > maxReferenceCount {
-		return fmt.Errorf("reference count should never exceed %d", maxReferenceCount)
-	}
-	return k.ValidatorHistoricalRewards.Set(ctx, collections.Join(valAddr, period), historical)
-=======
 	if historical.ReferenceCount > 2 {
 		panic("reference count should never exceed 2")
 	}
 
 	return k.SetValidatorHistoricalRewards(ctx, valAddr, period, historical)
->>>>>>> 4f445ed9
 }
 
 // decrement the reference count for a historical rewards value, and delete if zero references remain
 func (k Keeper) decrementReferenceCount(ctx context.Context, valAddr sdk.ValAddress, period uint64) error {
-	historical, err := k.ValidatorHistoricalRewards.Get(ctx, collections.Join(valAddr, period))
+	historical, err := k.GetValidatorHistoricalRewards(ctx, valAddr, period)
 	if err != nil {
 		return err
 	}
 
 	if historical.ReferenceCount == 0 {
-		return errors.New("cannot set negative reference count")
+		panic("cannot set negative reference count")
 	}
 	historical.ReferenceCount--
 	if historical.ReferenceCount == 0 {
-		return k.ValidatorHistoricalRewards.Remove(ctx, collections.Join(valAddr, period))
+		return k.DeleteValidatorHistoricalReward(ctx, valAddr, period)
 	}
 
-	return k.ValidatorHistoricalRewards.Set(ctx, collections.Join(valAddr, period), historical)
+	return k.SetValidatorHistoricalRewards(ctx, valAddr, period, historical)
 }
 
 func (k Keeper) updateValidatorSlashFraction(ctx context.Context, valAddr sdk.ValAddress, fraction math.LegacyDec) error {
 	if fraction.GT(math.LegacyOneDec()) || fraction.IsNegative() {
-		return fmt.Errorf("fraction must be >=0 and <=1, current fraction: %v", fraction)
+		panic(fmt.Sprintf("fraction must be >=0 and <=1, current fraction: %v", fraction))
 	}
 
-<<<<<<< HEAD
-	headerinfo := k.HeaderService.HeaderInfo(ctx)
-=======
 	sdkCtx := sdk.UnwrapSDKContext(ctx)
->>>>>>> 4f445ed9
 	val, err := k.stakingKeeper.Validator(ctx, valAddr)
 	if err != nil {
 		return err
@@ -248,14 +173,7 @@
 	}
 
 	slashEvent := types.NewValidatorSlashEvent(newPeriod, fraction)
-	height := uint64(headerinfo.Height)
-	return k.ValidatorSlashEvents.Set(
-		ctx,
-		collections.Join3[sdk.ValAddress, uint64, uint64](
-			valAddr,
-			height,
-			newPeriod,
-		),
-		slashEvent,
-	)
+	height := uint64(sdkCtx.BlockHeight())
+
+	return k.SetValidatorSlashEvent(ctx, valAddr, height, newPeriod, slashEvent)
 }