--- conflicted
+++ resolved
@@ -14,16 +14,11 @@
 // TODO: use context.Context after including the comet service
 func (k Keeper) BeginBlocker(ctx context.Context) error {
 	defer telemetry.ModuleMeasureSince(types.ModuleName, telemetry.Now(), telemetry.MetricKeyBeginBlocker)
-	header := k.HeaderService.HeaderInfo(ctx)
-	ci := k.cometService.CometInfo(ctx)
 
 	// determine the total power signing the block
 	var previousTotalPower int64
-<<<<<<< HEAD
-=======
 	header := k.HeaderService.HeaderInfo(ctx)
 	ci := k.cometService.CometInfo(ctx)
->>>>>>> 150ca963
 	for _, vote := range ci.LastCommit.Votes {
 		previousTotalPower += vote.Validator.Power
 	}
