--- conflicted
+++ resolved
@@ -38,23 +38,14 @@
 	github.com/Microsoft/go-winio v0.6.1 // indirect
 	github.com/beorn7/perks v1.0.1 // indirect
 	github.com/bgentry/speakeasy v0.1.1-0.20220910012023-760eaf8b6816 // indirect
-<<<<<<< HEAD
-	github.com/btcsuite/btcd/btcec/v2 v2.3.2 // indirect
-	github.com/cenkalti/backoff/v4 v4.2.1 // indirect
-=======
 	github.com/btcsuite/btcd/btcec/v2 v2.3.3 // indirect
->>>>>>> 397cea10
 	github.com/cespare/xxhash v1.1.0 // indirect
 	github.com/cespare/xxhash/v2 v2.3.0 // indirect
 	github.com/cockroachdb/errors v1.11.1 // indirect
 	github.com/cockroachdb/logtags v0.0.0-20230118201751-21c54148d20b // indirect
 	github.com/cockroachdb/pebble v1.1.0 // indirect
 	github.com/cockroachdb/redact v1.1.5 // indirect
-<<<<<<< HEAD
-	github.com/cometbft/cometbft-db v0.9.1 // indirect
-=======
 	github.com/cometbft/cometbft-db v0.11.0 // indirect
->>>>>>> 397cea10
 	github.com/cosmos/btcutil v1.0.5 // indirect
 	github.com/cosmos/cosmos-db v1.0.2 // indirect
 	github.com/cosmos/go-bip39 v1.0.0 // indirect
@@ -124,11 +115,7 @@
 	github.com/prometheus/procfs v0.14.0 // indirect
 	github.com/rcrowley/go-metrics v0.0.0-20201227073835-cf1acfcdf475 // indirect
 	github.com/rogpeppe/go-internal v1.12.0 // indirect
-<<<<<<< HEAD
-	github.com/rs/cors v1.10.0 // indirect
-=======
 	github.com/rs/cors v1.10.1 // indirect
->>>>>>> 397cea10
 	github.com/rs/zerolog v1.32.0 // indirect
 	github.com/sagikazarmark/locafero v0.4.0 // indirect
 	github.com/sagikazarmark/slog-shim v0.1.0 // indirect
@@ -146,11 +133,7 @@
 	github.com/zondax/ledger-go v0.14.3 // indirect
 	gitlab.com/yawning/secp256k1-voi v0.0.0-20230925100816-f2616030848b // indirect
 	gitlab.com/yawning/tuplehash v0.0.0-20230713102510-df83abbf9a02 // indirect
-<<<<<<< HEAD
-	go.etcd.io/bbolt v1.3.8 // indirect
-=======
 	go.etcd.io/bbolt v1.3.9 // indirect
->>>>>>> 397cea10
 	go.uber.org/multierr v1.11.0 // indirect
 	golang.org/x/crypto v0.22.0 // indirect
 	golang.org/x/exp v0.0.0-20240416160154-fe59bbe5cc7f
@@ -166,10 +149,6 @@
 	google.golang.org/protobuf v1.33.0
 	gopkg.in/ini.v1 v1.67.0 // indirect
 	gopkg.in/yaml.v3 v3.0.1 // indirect
-<<<<<<< HEAD
-	nhooyr.io/websocket v1.8.7 // indirect
-=======
->>>>>>> 397cea10
 	pgregory.net/rapid v1.1.0 // indirect
 	sigs.k8s.io/yaml v1.4.0 // indirect
 )
