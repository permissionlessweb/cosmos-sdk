--- conflicted
+++ resolved
@@ -21,15 +21,6 @@
 	protoregistry.ExtensionTypeResolver
 }
 
-<<<<<<< HEAD
-// AddressCodec is the cosmossdk.io/core/address codec interface used by the context.
-type AddressCodec interface {
-	StringToBytes(string) ([]byte, error)
-	BytesToString([]byte) (string, error)
-}
-
-=======
->>>>>>> 4f445ed9
 // Context is a context for retrieving the list of signers from a
 // message where signers are specified by the cosmos.msg.v1.signer protobuf
 // option. It also contains the ProtoFileResolver and address.Codec's used
@@ -37,13 +28,8 @@
 type Context struct {
 	fileResolver          ProtoFileResolver
 	typeResolver          protoregistry.MessageTypeResolver
-<<<<<<< HEAD
-	addressCodec          AddressCodec
-	validatorAddressCodec AddressCodec
-=======
 	addressCodec          address.Codec
 	validatorAddressCodec address.Codec
->>>>>>> 4f445ed9
 	getSignersFuncs       sync.Map
 	customGetSignerFuncs  map[protoreflect.FullName]GetSignersFunc
 	maxRecursionDepth     int
@@ -59,10 +45,10 @@
 	TypeResolver TypeResolver
 
 	// AddressCodec is the codec for converting addresses between strings and bytes.
-	AddressCodec AddressCodec
+	AddressCodec address.Codec
 
 	// ValidatorAddressCodec is the codec for converting validator addresses between strings and bytes.
-	ValidatorAddressCodec AddressCodec
+	ValidatorAddressCodec address.Codec
 
 	// CustomGetSigners is a map of message types to custom GetSignersFuncs.
 	CustomGetSigners map[protoreflect.FullName]GetSignersFunc
@@ -262,14 +248,9 @@
 							arr = append(arr, res...)
 						}
 						return arr, nil
-					} else {
-						return fieldGetter(msg.Get(childField).Message(), depth+1)
-					}
-<<<<<<< HEAD
-=======
+					}
 
 					return fieldGetter(msg.Get(childField).Message(), depth+1)
->>>>>>> 4f445ed9
 				case childField.IsMap() || childField.HasOptionalKeyword():
 					return nil, fmt.Errorf("cosmos.msg.v1.signer field %s in message %s must not be a map or optional", signerFieldName, desc.FullName())
 				case childField.Kind() == protoreflect.StringKind:
@@ -287,15 +268,6 @@
 							res = append(res, addrBz)
 						}
 						return res, nil
-<<<<<<< HEAD
-					} else {
-						addrStr := msg.Get(childField).String()
-						addrBz, err := addrCdc.StringToBytes(addrStr)
-						if err != nil {
-							return nil, err
-						}
-						return [][]byte{addrBz}, nil
-=======
 					}
 
 					addrStr := msg.Get(childField).String()
@@ -319,7 +291,6 @@
 							return nil, err
 						}
 						arr = append(arr, res...)
->>>>>>> 4f445ed9
 					}
 				} else {
 					res, err := fieldGetter(msg.ProtoReflect().Get(field).Message(), 0)
@@ -328,40 +299,8 @@
 					}
 					arr = append(arr, res...)
 				}
-<<<<<<< HEAD
-				return nil, fmt.Errorf("unexpected field type %s for field %s in message %s, only string and message type are supported",
-					childField.Kind(), signerFieldName, desc.FullName())
-			}
-
-			fieldGetters[i] = func(msg proto.Message, arr [][]byte) ([][]byte, error) {
-				if field.IsList() {
-					signers := msg.ProtoReflect().Get(field).List()
-					n := signers.Len()
-					for i := 0; i < n; i++ {
-						res, err := fieldGetter(signers.Get(i).Message(), 0)
-						if err != nil {
-							return nil, err
-						}
-						arr = append(arr, res...)
-					}
-				} else {
-					res, err := fieldGetter(msg.ProtoReflect().Get(field).Message(), 0)
-					if err != nil {
-						return nil, err
-					}
-					arr = append(arr, res...)
-				}
 				return arr, nil
 			}
-		case protoreflect.BytesKind:
-			fieldGetters[i] = func(msg proto.Message, arr [][]byte) ([][]byte, error) {
-				addrBz := msg.ProtoReflect().Get(field).Bytes()
-				return append(arr, addrBz), nil
-			}
-=======
-				return arr, nil
-			}
->>>>>>> 4f445ed9
 		default:
 			return nil, fmt.Errorf("unexpected field type %s for field %s in message %s", field.Kind(), fieldName, descriptor.FullName())
 		}
@@ -379,7 +318,7 @@
 	}, nil
 }
 
-func (c *Context) getAddressCodec(field protoreflect.FieldDescriptor) AddressCodec {
+func (c *Context) getAddressCodec(field protoreflect.FieldDescriptor) address.Codec {
 	scalarOpt := proto.GetExtension(field.Options(), cosmos_proto.E_Scalar)
 	addrCdc := c.addressCodec
 	if scalarOpt != nil {
@@ -423,12 +362,12 @@
 }
 
 // AddressCodec returns the address codec used by the context.
-func (c *Context) AddressCodec() AddressCodec {
+func (c *Context) AddressCodec() address.Codec {
 	return c.addressCodec
 }
 
 // ValidatorAddressCodec returns the validator address codec used by the context.
-func (c *Context) ValidatorAddressCodec() AddressCodec {
+func (c *Context) ValidatorAddressCodec() address.Codec {
 	return c.validatorAddressCodec
 }
 
