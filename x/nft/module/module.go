--- conflicted
+++ resolved
@@ -26,13 +26,9 @@
 	_ module.HasGRPCGateway      = AppModule{}
 	_ module.AppModuleSimulation = AppModule{}
 
-<<<<<<< HEAD
-	_ appmodulev2.AppModule = AppModule{}
-=======
 	_ appmodule.AppModule             = AppModule{}
 	_ appmodule.HasGenesis            = AppModule{}
 	_ appmodule.HasRegisterInterfaces = AppModule{}
->>>>>>> cdc32918
 )
 
 const ConsensusVersion = 1
