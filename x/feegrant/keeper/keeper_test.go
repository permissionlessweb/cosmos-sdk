--- conflicted
+++ resolved
@@ -6,21 +6,20 @@
 	"github.com/stretchr/testify/suite"
 	"go.uber.org/mock/gomock"
 
-	"cosmossdk.io/core/header"
-	coretesting "cosmossdk.io/core/testing"
 	sdkmath "cosmossdk.io/math"
 	storetypes "cosmossdk.io/store/types"
 	"cosmossdk.io/x/feegrant"
 	"cosmossdk.io/x/feegrant/keeper"
 	"cosmossdk.io/x/feegrant/module"
+	feegranttestutil "cosmossdk.io/x/feegrant/testutil"
 
 	codecaddress "github.com/cosmos/cosmos-sdk/codec/address"
-	codectestutil "github.com/cosmos/cosmos-sdk/codec/testutil"
 	"github.com/cosmos/cosmos-sdk/runtime"
 	"github.com/cosmos/cosmos-sdk/testutil"
 	simtestutil "github.com/cosmos/cosmos-sdk/testutil/sims"
 	sdk "github.com/cosmos/cosmos-sdk/types"
 	moduletestutil "github.com/cosmos/cosmos-sdk/types/module/testutil"
+	authtypes "github.com/cosmos/cosmos-sdk/x/auth/types"
 )
 
 type KeeperTestSuite struct {
@@ -28,15 +27,11 @@
 
 	ctx            sdk.Context
 	addrs          []sdk.AccAddress
-	encodedAddrs   []string
 	msgSrvr        feegrant.MsgServer
 	atom           sdk.Coins
 	feegrantKeeper keeper.Keeper
-<<<<<<< HEAD
-=======
 	accountKeeper  *feegranttestutil.MockAccountKeeper
 	bankKeeper     *feegranttestutil.MockBankKeeper
->>>>>>> 4f445ed9
 }
 
 func TestKeeperTestSuite(t *testing.T) {
@@ -47,19 +42,9 @@
 	suite.addrs = simtestutil.CreateIncrementalAccounts(20)
 	key := storetypes.NewKVStoreKey(feegrant.StoreKey)
 	testCtx := testutil.DefaultContextWithDB(suite.T(), key, storetypes.NewTransientStoreKey("transient_test"))
-	encCfg := moduletestutil.MakeTestEncodingConfig(codectestutil.CodecOptions{}, module.AppModule{})
+	encCfg := moduletestutil.MakeTestEncodingConfig(module.AppModuleBasic{})
 
 	// setup gomock and initialize some globally expected executions
-<<<<<<< HEAD
-	ac := codecaddress.NewBech32Codec("cosmos")
-	for _, addr := range suite.addrs {
-		str, err := ac.BytesToString(addr)
-		suite.Require().NoError(err)
-		suite.encodedAddrs = append(suite.encodedAddrs, str)
-	}
-
-	suite.feegrantKeeper = keeper.NewKeeper(runtime.NewEnvironment(runtime.NewKVStoreService(key), coretesting.NewNopLogger()), encCfg.Codec, ac)
-=======
 	ctrl := gomock.NewController(suite.T())
 	suite.accountKeeper = feegranttestutil.NewMockAccountKeeper(ctrl)
 	for i := 0; i < len(suite.addrs); i++ {
@@ -70,7 +55,6 @@
 	suite.bankKeeper.EXPECT().BlockedAddr(gomock.Any()).Return(false).AnyTimes()
 
 	suite.feegrantKeeper = keeper.NewKeeper(encCfg.Codec, runtime.NewKVStoreService(key), suite.accountKeeper).SetBankKeeper(suite.bankKeeper)
->>>>>>> 4f445ed9
 	suite.ctx = testCtx.Ctx
 	suite.msgSrvr = keeper.NewMsgServerImpl(suite.feegrantKeeper)
 	suite.atom = sdk.NewCoins(sdk.NewCoin("atom", sdkmath.NewInt(555)))
@@ -79,8 +63,8 @@
 func (suite *KeeperTestSuite) TestKeeperCrud() {
 	// some helpers
 	eth := sdk.NewCoins(sdk.NewInt64Coin("eth", 123))
-	exp := suite.ctx.HeaderInfo().Time.AddDate(1, 0, 0)
-	exp2 := suite.ctx.HeaderInfo().Time.AddDate(2, 0, 0)
+	exp := suite.ctx.BlockTime().AddDate(1, 0, 0)
+	exp2 := suite.ctx.BlockTime().AddDate(2, 0, 0)
 	basic := &feegrant.BasicAllowance{
 		SpendLimit: suite.atom,
 		Expiration: &exp,
@@ -123,21 +107,21 @@
 	suite.Require().Error(err)
 
 	// remove some, overwrite other
-	_, err = suite.msgSrvr.RevokeAllowance(suite.ctx, &feegrant.MsgRevokeAllowance{Granter: suite.encodedAddrs[0], Grantee: suite.encodedAddrs[1]})
-	suite.Require().NoError(err)
-
-	_, err = suite.msgSrvr.RevokeAllowance(suite.ctx, &feegrant.MsgRevokeAllowance{Granter: suite.encodedAddrs[0], Grantee: suite.encodedAddrs[2]})
+	_, err = suite.msgSrvr.RevokeAllowance(suite.ctx, &feegrant.MsgRevokeAllowance{Granter: suite.addrs[0].String(), Grantee: suite.addrs[1].String()})
+	suite.Require().NoError(err)
+
+	_, err = suite.msgSrvr.RevokeAllowance(suite.ctx, &feegrant.MsgRevokeAllowance{Granter: suite.addrs[0].String(), Grantee: suite.addrs[2].String()})
 	suite.Require().NoError(err)
 
 	// revoke non-exist fee allowance
-	_, err = suite.msgSrvr.RevokeAllowance(suite.ctx, &feegrant.MsgRevokeAllowance{Granter: suite.encodedAddrs[0], Grantee: suite.encodedAddrs[2]})
+	_, err = suite.msgSrvr.RevokeAllowance(suite.ctx, &feegrant.MsgRevokeAllowance{Granter: suite.addrs[0].String(), Grantee: suite.addrs[2].String()})
 	suite.Require().Error(err)
 
 	err = suite.feegrantKeeper.GrantAllowance(suite.ctx, suite.addrs[0], suite.addrs[2], basic)
 	suite.Require().NoError(err)
 
 	// revoke an existing grant and grant again with different allowance.
-	_, err = suite.msgSrvr.RevokeAllowance(suite.ctx, &feegrant.MsgRevokeAllowance{Granter: suite.encodedAddrs[1], Grantee: suite.encodedAddrs[2]})
+	_, err = suite.msgSrvr.RevokeAllowance(suite.ctx, &feegrant.MsgRevokeAllowance{Granter: suite.addrs[1].String(), Grantee: suite.addrs[2].String()})
 	suite.Require().NoError(err)
 
 	err = suite.feegrantKeeper.GrantAllowance(suite.ctx, suite.addrs[1], suite.addrs[2], basic3)
@@ -189,6 +173,7 @@
 	address := "cosmos1rxr4mq58w3gtnx5tsc438mwjjafv3mja7k5pnu"
 	accAddr, err := codecaddress.NewBech32Codec("cosmos").StringToBytes(address)
 	suite.Require().NoError(err)
+	suite.accountKeeper.EXPECT().GetAccount(gomock.Any(), accAddr).Return(authtypes.NewBaseAccountWithAddress(accAddr)).AnyTimes()
 
 	// let's grant and revoke authorization to non existing account
 	err = suite.feegrantKeeper.GrantAllowance(suite.ctx, suite.addrs[3], accAddr, basic2)
@@ -197,13 +182,13 @@
 	_, err = suite.feegrantKeeper.GetAllowance(suite.ctx, suite.addrs[3], accAddr)
 	suite.Require().NoError(err)
 
-	_, err = suite.msgSrvr.RevokeAllowance(suite.ctx, &feegrant.MsgRevokeAllowance{Granter: suite.encodedAddrs[3], Grantee: address})
+	_, err = suite.msgSrvr.RevokeAllowance(suite.ctx, &feegrant.MsgRevokeAllowance{Granter: suite.addrs[3].String(), Grantee: address})
 	suite.Require().NoError(err)
 }
 
 func (suite *KeeperTestSuite) TestUseGrantedFee() {
 	eth := sdk.NewCoins(sdk.NewInt64Coin("eth", 123))
-	blockTime := suite.ctx.HeaderInfo().Time
+	blockTime := suite.ctx.BlockTime()
 	oneYear := blockTime.AddDate(1, 0, 0)
 
 	future := &feegrant.BasicAllowance{
@@ -244,8 +229,8 @@
 			final:   future,
 			postRun: func() {
 				_, err := suite.msgSrvr.RevokeAllowance(suite.ctx, &feegrant.MsgRevokeAllowance{
-					Granter: suite.encodedAddrs[0],
-					Grantee: suite.encodedAddrs[1],
+					Granter: suite.addrs[0].String(),
+					Grantee: suite.addrs[1].String(),
 				})
 				suite.Require().NoError(err)
 			},
@@ -258,8 +243,8 @@
 			final:   futureAfterSmall,
 			postRun: func() {
 				_, err := suite.msgSrvr.RevokeAllowance(suite.ctx, &feegrant.MsgRevokeAllowance{
-					Granter: suite.encodedAddrs[0],
-					Grantee: suite.encodedAddrs[1],
+					Granter: suite.addrs[0].String(),
+					Grantee: suite.addrs[1].String(),
 				})
 				suite.Require().NoError(err)
 			},
@@ -295,24 +280,22 @@
 	suite.Require().NoError(err)
 
 	// waiting for future blocks, allowance to be pruned.
-	ctx := suite.ctx.WithHeaderInfo(header.Info{Time: oneYear})
+	ctx := suite.ctx.WithBlockTime(oneYear)
 
 	// expect error: feegrant expired
 	err = suite.feegrantKeeper.UseGrantedFees(ctx, suite.addrs[0], suite.addrs[2], eth, []sdk.Msg{})
 	suite.Error(err)
 	suite.Contains(err.Error(), "fee allowance expired")
 
-	// verify: feegrant is not revoked
-	// The expired feegrant is not automatically revoked when attempting to use it.
-	// This is because the transaction using an expired feegrant would fail and be rolled back.
-	// Expired feegrants are typically cleaned up by the ABCI EndBlocker, not by failed usage attempts.
+	// verify: feegrant is revoked
 	_, err = suite.feegrantKeeper.GetAllowance(ctx, suite.addrs[0], suite.addrs[2])
-	suite.Require().NoError(err)
+	suite.Error(err)
+	suite.Contains(err.Error(), "fee-grant not found")
 }
 
 func (suite *KeeperTestSuite) TestIterateGrants() {
 	eth := sdk.NewCoins(sdk.NewInt64Coin("eth", 123))
-	exp := suite.ctx.HeaderInfo().Time.AddDate(1, 0, 0)
+	exp := suite.ctx.BlockTime().AddDate(1, 0, 0)
 
 	allowance := &feegrant.BasicAllowance{
 		SpendLimit: suite.atom,
@@ -324,18 +307,6 @@
 		Expiration: &exp,
 	}
 
-<<<<<<< HEAD
-	err := suite.feegrantKeeper.GrantAllowance(suite.ctx, suite.addrs[0], suite.addrs[1], allowance)
-	suite.Require().NoError(err)
-	err = suite.feegrantKeeper.GrantAllowance(suite.ctx, suite.addrs[2], suite.addrs[1], allowance1)
-	suite.Require().NoError(err)
-	err = suite.feegrantKeeper.IterateAllFeeAllowances(suite.ctx, func(grant feegrant.Grant) bool {
-		suite.Require().Equal(suite.encodedAddrs[1], grant.Grantee)
-		suite.Require().Contains([]string{suite.encodedAddrs[0], suite.encodedAddrs[2]}, grant.Granter)
-		return true
-	})
-	suite.Require().NoError(err)
-=======
 	suite.Require().NoError(suite.feegrantKeeper.GrantAllowance(suite.ctx, suite.addrs[0], suite.addrs[1], allowance))
 	suite.Require().NoError(suite.feegrantKeeper.GrantAllowance(suite.ctx, suite.addrs[2], suite.addrs[1], allowance1))
 
@@ -344,13 +315,11 @@
 		suite.Require().Contains([]string{suite.addrs[0].String(), suite.addrs[2].String()}, grant.Granter)
 		return true
 	}))
->>>>>>> 4f445ed9
 }
 
 func (suite *KeeperTestSuite) TestPruneGrants() {
 	eth := sdk.NewCoins(sdk.NewInt64Coin("eth", 123))
-	now := suite.ctx.HeaderInfo().Time
-	oneDay := now.AddDate(0, 0, 1)
+	now := suite.ctx.BlockTime()
 	oneYearExpiry := now.AddDate(1, 0, 0)
 
 	testCases := []struct {
@@ -360,42 +329,33 @@
 		grantee   sdk.AccAddress
 		allowance feegrant.FeeAllowanceI
 		expErrMsg string
+		preRun    func()
+		postRun   func()
 	}{
 		{
+			name:    "grant not pruned from state",
+			ctx:     suite.ctx,
+			granter: suite.addrs[0],
+			grantee: suite.addrs[1],
+			allowance: &feegrant.BasicAllowance{
+				SpendLimit: suite.atom,
+				Expiration: &now,
+			},
+		},
+		{
 			name:      "grant pruned from state after a block: error",
-			ctx:       suite.ctx,
-			granter:   suite.addrs[0],
+			ctx:       suite.ctx.WithBlockTime(now.AddDate(0, 0, 1)),
+			granter:   suite.addrs[2],
 			grantee:   suite.addrs[1],
 			expErrMsg: "not found",
 			allowance: &feegrant.BasicAllowance{
-				SpendLimit: suite.atom,
+				SpendLimit: eth,
 				Expiration: &now,
-			},
-		},
-		{
-			name:    "grant not pruned from state before expiration: no error",
-			ctx:     suite.ctx,
-			granter: suite.addrs[2],
-			grantee: suite.addrs[1],
-			allowance: &feegrant.BasicAllowance{
-				SpendLimit: eth,
-				Expiration: &oneDay,
-			},
-		},
-		{
-			name:      "grant pruned from state after a day: error",
-			ctx:       suite.ctx.WithHeaderInfo(header.Info{Time: now.AddDate(0, 0, 1)}),
-			granter:   suite.addrs[1],
-			grantee:   suite.addrs[0],
-			expErrMsg: "not found",
-			allowance: &feegrant.BasicAllowance{
-				SpendLimit: eth,
-				Expiration: &oneDay,
 			},
 		},
 		{
 			name:    "grant not pruned from state after a day: no error",
-			ctx:     suite.ctx.WithHeaderInfo(header.Info{Time: now.AddDate(0, 0, 1)}),
+			ctx:     suite.ctx.WithBlockTime(now.AddDate(0, 0, 1)),
 			granter: suite.addrs[1],
 			grantee: suite.addrs[0],
 			allowance: &feegrant.BasicAllowance{
@@ -405,7 +365,7 @@
 		},
 		{
 			name:      "grant pruned from state after a year: error",
-			ctx:       suite.ctx.WithHeaderInfo(header.Info{Time: now.AddDate(1, 0, 0)}),
+			ctx:       suite.ctx.WithBlockTime(now.AddDate(1, 0, 1)),
 			granter:   suite.addrs[1],
 			grantee:   suite.addrs[2],
 			expErrMsg: "not found",
@@ -416,17 +376,21 @@
 		},
 		{
 			name:    "no expiry: no error",
-			ctx:     suite.ctx.WithHeaderInfo(header.Info{Time: now.AddDate(1, 0, 0)}),
+			ctx:     suite.ctx.WithBlockTime(now.AddDate(1, 0, 0)),
 			granter: suite.addrs[1],
 			grantee: suite.addrs[2],
 			allowance: &feegrant.BasicAllowance{
 				SpendLimit: eth,
+				Expiration: &oneYearExpiry,
 			},
 		},
 	}
 
 	for _, tc := range testCases {
 		suite.Run(tc.name, func() {
+			if tc.preRun != nil {
+				tc.preRun()
+			}
 			err := suite.feegrantKeeper.GrantAllowance(suite.ctx, tc.granter, tc.grantee, tc.allowance)
 			suite.NoError(err)
 			err = suite.feegrantKeeper.RemoveExpiredAllowances(tc.ctx, 5)
@@ -437,9 +401,11 @@
 				suite.Error(err)
 				suite.Contains(err.Error(), tc.expErrMsg)
 			} else {
-				suite.NoError(err)
 				suite.NotNil(grant)
 			}
+			if tc.postRun != nil {
+				tc.postRun()
+			}
 		})
 	}
 }