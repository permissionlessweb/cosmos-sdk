--- conflicted
+++ resolved
@@ -7,11 +7,7 @@
 	sdk "github.com/cosmos/cosmos-sdk/types"
 )
 
-<<<<<<< HEAD
-// FeeAllowanceI implementations are tied to a given fee delegator and delegatee,
-=======
 // FeeAllowance implementations are tied to a given fee delegator and delegatee,
->>>>>>> 4f445ed9
 // and are used to enforce feegrant limits.
 type FeeAllowanceI interface {
 	// Accept can use fee payment requested as well as timestamp of the current block
@@ -23,7 +19,7 @@
 	// and will be saved again after an acceptance.
 	//
 	// If remove is true (regardless of the error), the FeeAllowance will be deleted from storage
-	// (e.g. when it is used up). (See call to RevokeAllowance in Keeper.UseGrantedFees)
+	// (eg. when it is used up). (See call to RevokeAllowance in Keeper.UseGrantedFees)
 	Accept(ctx context.Context, fee sdk.Coins, msgs []sdk.Msg) (remove bool, err error)
 
 	// ValidateBasic should evaluate this FeeAllowance for internal consistency.
@@ -32,7 +28,4 @@
 
 	// ExpiresAt returns the expiry time of the allowance.
 	ExpiresAt() (*time.Time, error)
-
-	// UpdatePeriodReset update "PeriodReset" value by valid time
-	UpdatePeriodReset(validTime time.Time) error
 }