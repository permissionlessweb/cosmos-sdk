package cli

import (
	"errors"
	"fmt"
	"strings"
	"time"

	"github.com/spf13/cobra"

<<<<<<< HEAD
=======
	"cosmossdk.io/core/address"
>>>>>>> 4f445ed9
	"cosmossdk.io/x/feegrant"

	"github.com/cosmos/cosmos-sdk/client"
	"github.com/cosmos/cosmos-sdk/client/flags"
	"github.com/cosmos/cosmos-sdk/client/tx"
	sdk "github.com/cosmos/cosmos-sdk/types"
	"github.com/cosmos/cosmos-sdk/version"
)

// flag for feegrant module
const (
	FlagExpiration  = "expiration"
	FlagPeriod      = "period"
	FlagPeriodLimit = "period-limit"
	FlagSpendLimit  = "spend-limit"
	FlagAllowedMsgs = "allowed-messages"
)

// GetTxCmd returns the transaction commands for feegrant module
<<<<<<< HEAD
func GetTxCmd() *cobra.Command {
=======
func GetTxCmd(ac address.Codec) *cobra.Command {
>>>>>>> 4f445ed9
	feegrantTxCmd := &cobra.Command{
		Use:                        feegrant.ModuleName,
		Short:                      "Feegrant transactions sub-commands",
		Long:                       "Grant and revoke fee allowance for a grantee by a granter",
		DisableFlagParsing:         true,
		SuggestionsMinimumDistance: 2,
		RunE:                       client.ValidateCmd,
	}

	feegrantTxCmd.AddCommand(
<<<<<<< HEAD
		NewCmdFeeGrant(),
=======
		NewCmdFeeGrant(ac),
>>>>>>> 4f445ed9
	)

	return feegrantTxCmd
}

// NewCmdFeeGrant returns a CLI command handler to create a MsgGrantAllowance transaction.
// This command is more powerful than AutoCLI generated command as it allows a better input validation.
<<<<<<< HEAD
func NewCmdFeeGrant() *cobra.Command {
	cmd := &cobra.Command{
		Use:     "grant <granter_key_or_address> <grantee>",
=======
func NewCmdFeeGrant(ac address.Codec) *cobra.Command {
	cmd := &cobra.Command{
		Use:     "grant [granter_key_or_address] [grantee]",
>>>>>>> 4f445ed9
		Aliases: []string{"grant-allowance"},
		Short:   "Grant Fee allowance to an address",
		Long: strings.TrimSpace(
			fmt.Sprintf(
				`Grant authorization to pay fees from your address. Note, the '--from' flag is
				ignored as it is implied from [granter].

Examples:
%s tx %s grant cosmos1skjw... cosmos1skjw... --spend-limit 100stake --expiration 2022-01-30T15:04:05Z or
%s tx %s grant cosmos1skjw... cosmos1skjw... --spend-limit 100stake --period 3600 --period-limit 10stake --expiration 2022-01-30T15:04:05Z or
%s tx %s grant cosmos1skjw... cosmos1skjw... --spend-limit 100stake --expiration 2022-01-30T15:04:05Z 
	--allowed-messages "/cosmos.gov.v1beta1.MsgSubmitProposal,/cosmos.gov.v1beta1.MsgVote"
				`, version.AppName, feegrant.ModuleName, version.AppName, feegrant.ModuleName, version.AppName, feegrant.ModuleName,
			),
		),
		Args: cobra.ExactArgs(2),
		RunE: func(cmd *cobra.Command, args []string) error {
			if err := cmd.Flags().Set(flags.FlagFrom, args[0]); err != nil {
				return err
			}

			clientCtx, err := client.GetClientTxContext(cmd)
			if err != nil {
				return err
			}

			_, err = clientCtx.AddressCodec.StringToBytes(args[1])
			if err != nil {
				return err
			}

			granter := clientCtx.GetFromAddress()
			granterStr, err := clientCtx.AddressCodec.BytesToString(granter)
			if err != nil {
				return err
			}
			sl, err := cmd.Flags().GetString(FlagSpendLimit)
			if err != nil {
				return err
			}

			// if `FlagSpendLimit` isn't set, limit will be nil.
			// Hence, there won't be any spendlimit for the grantee.
			limit, err := sdk.ParseCoinsNormalized(sl)
			if err != nil {
				return err
			}

			exp, err := cmd.Flags().GetString(FlagExpiration)
			if err != nil {
				return err
			}

			basic := feegrant.BasicAllowance{
				SpendLimit: limit,
			}

			var expiresAtTime time.Time
			if exp != "" {
				expiresAtTime, err = time.Parse(time.RFC3339, exp)
				if err != nil {
					return err
				}
				basic.Expiration = &expiresAtTime
			}

			var grant feegrant.FeeAllowanceI
			grant = &basic

			periodClock, err := cmd.Flags().GetInt64(FlagPeriod)
			if err != nil {
				return err
			}

			periodLimitVal, err := cmd.Flags().GetString(FlagPeriodLimit)
			if err != nil {
				return err
			}

			// check any of period or periodLimit flags are set,
			// if set consider it as periodic fee allowance.
			if periodClock > 0 || periodLimitVal != "" {
				periodLimit, err := sdk.ParseCoinsNormalized(periodLimitVal)
				if err != nil {
					return err
				}

				if periodClock <= 0 {
					return errors.New("period clock was not set")
				}

				if periodLimit == nil {
					return errors.New("period limit was not set")
				}

				periodReset := getPeriodReset(periodClock)
				if exp != "" && periodReset.Sub(expiresAtTime) > 0 {
					return fmt.Errorf("period (%d) cannot reset after expiration (%v)", periodClock, exp)
				}

				periodic := feegrant.PeriodicAllowance{
					Basic:            basic,
					Period:           getPeriod(periodClock),
					PeriodSpendLimit: periodLimit,
					PeriodCanSpend:   periodLimit,
				}

				grant = &periodic
			}

			allowedMsgs, err := cmd.Flags().GetStringSlice(FlagAllowedMsgs)
			if err != nil {
				return err
			}

			if len(allowedMsgs) > 0 {
				grant, err = feegrant.NewAllowedMsgAllowance(grant, allowedMsgs)
				if err != nil {
					return err
				}
			}

			msg, err := feegrant.NewMsgGrantAllowance(grant, granterStr, args[1])
			if err != nil {
				return err
			}

			return tx.GenerateOrBroadcastTxCLI(clientCtx, cmd.Flags(), msg)
		},
	}

	flags.AddTxFlagsToCmd(cmd)
	cmd.Flags().StringSlice(FlagAllowedMsgs, []string{}, "Set of allowed messages for fee allowance")
	cmd.Flags().String(FlagExpiration, "", "The RFC 3339 timestamp after which the grant expires for the user")
	cmd.Flags().String(FlagSpendLimit, "", "Spend limit specifies the max limit can be used, if not mentioned there is no limit")
	cmd.Flags().Int64(FlagPeriod, 0, "period specifies the time duration(in seconds) in which period_limit coins can be spent before that allowance is reset (ex: 3600)")
	cmd.Flags().String(FlagPeriodLimit, "", "period limit specifies the maximum number of coins that can be spent in the period")

	return cmd
}

func getPeriodReset(duration int64) time.Time {
	return time.Now().Add(getPeriod(duration))
}

func getPeriod(duration int64) time.Duration {
	return time.Duration(duration) * time.Second
}<|MERGE_RESOLUTION|>--- conflicted
+++ resolved
@@ -1,17 +1,13 @@
 package cli
 
 import (
-	"errors"
 	"fmt"
 	"strings"
 	"time"
 
 	"github.com/spf13/cobra"
 
-<<<<<<< HEAD
-=======
 	"cosmossdk.io/core/address"
->>>>>>> 4f445ed9
 	"cosmossdk.io/x/feegrant"
 
 	"github.com/cosmos/cosmos-sdk/client"
@@ -31,11 +27,7 @@
 )
 
 // GetTxCmd returns the transaction commands for feegrant module
-<<<<<<< HEAD
-func GetTxCmd() *cobra.Command {
-=======
 func GetTxCmd(ac address.Codec) *cobra.Command {
->>>>>>> 4f445ed9
 	feegrantTxCmd := &cobra.Command{
 		Use:                        feegrant.ModuleName,
 		Short:                      "Feegrant transactions sub-commands",
@@ -46,11 +38,7 @@
 	}
 
 	feegrantTxCmd.AddCommand(
-<<<<<<< HEAD
-		NewCmdFeeGrant(),
-=======
 		NewCmdFeeGrant(ac),
->>>>>>> 4f445ed9
 	)
 
 	return feegrantTxCmd
@@ -58,15 +46,9 @@
 
 // NewCmdFeeGrant returns a CLI command handler to create a MsgGrantAllowance transaction.
 // This command is more powerful than AutoCLI generated command as it allows a better input validation.
-<<<<<<< HEAD
-func NewCmdFeeGrant() *cobra.Command {
-	cmd := &cobra.Command{
-		Use:     "grant <granter_key_or_address> <grantee>",
-=======
 func NewCmdFeeGrant(ac address.Codec) *cobra.Command {
 	cmd := &cobra.Command{
 		Use:     "grant [granter_key_or_address] [grantee]",
->>>>>>> 4f445ed9
 		Aliases: []string{"grant-allowance"},
 		Short:   "Grant Fee allowance to an address",
 		Long: strings.TrimSpace(
@@ -93,16 +75,12 @@
 				return err
 			}
 
-			_, err = clientCtx.AddressCodec.StringToBytes(args[1])
+			grantee, err := ac.StringToBytes(args[1])
 			if err != nil {
 				return err
 			}
 
 			granter := clientCtx.GetFromAddress()
-			granterStr, err := clientCtx.AddressCodec.BytesToString(granter)
-			if err != nil {
-				return err
-			}
 			sl, err := cmd.Flags().GetString(FlagSpendLimit)
 			if err != nil {
 				return err
@@ -155,11 +133,11 @@
 				}
 
 				if periodClock <= 0 {
-					return errors.New("period clock was not set")
+					return fmt.Errorf("period clock was not set")
 				}
 
 				if periodLimit == nil {
-					return errors.New("period limit was not set")
+					return fmt.Errorf("period limit was not set")
 				}
 
 				periodReset := getPeriodReset(periodClock)
@@ -170,6 +148,7 @@
 				periodic := feegrant.PeriodicAllowance{
 					Basic:            basic,
 					Period:           getPeriod(periodClock),
+					PeriodReset:      getPeriodReset(periodClock),
 					PeriodSpendLimit: periodLimit,
 					PeriodCanSpend:   periodLimit,
 				}
@@ -189,7 +168,7 @@
 				}
 			}
 
-			msg, err := feegrant.NewMsgGrantAllowance(grant, granterStr, args[1])
+			msg, err := feegrant.NewMsgGrantAllowance(grant, granter, grantee)
 			if err != nil {
 				return err
 			}
