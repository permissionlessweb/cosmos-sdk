package orm

import (
	"bytes"

	"github.com/cosmos/gogoproto/proto"

<<<<<<< HEAD
	storetypes "cosmossdk.io/core/store"
	errorsmod "cosmossdk.io/errors"
	"cosmossdk.io/store/types"
	"cosmossdk.io/x/group/errors"
	"cosmossdk.io/x/group/internal/orm/prefixstore"
=======
	errorsmod "cosmossdk.io/errors"
	"cosmossdk.io/store/prefix"
	"cosmossdk.io/store/types"
>>>>>>> 4f445ed9

	"github.com/cosmos/cosmos-sdk/types/query"
)

// indexer creates and modifies the second MultiKeyIndex based on the operations and changes on the primary object.
type indexer interface {
	OnCreate(store storetypes.KVStore, rowID RowID, value interface{}) error
	OnDelete(store storetypes.KVStore, rowID RowID, value interface{}) error
	OnUpdate(store storetypes.KVStore, rowID RowID, newValue, oldValue interface{}) error
}

var _ Index = &MultiKeyIndex{}

// MultiKeyIndex is an index where multiple entries can point to the same underlying object as opposite to a unique index
// where only one entry is allowed.
type MultiKeyIndex struct {
	prefix      byte
	rowGetter   RowGetter
	indexer     indexer
	indexerFunc IndexerFunc
	indexKey    interface{}
}

// NewIndex builds a MultiKeyIndex.
// Only single-field indexes are supported and `indexKey` represents such a field value,
// which can be []byte, string or uint64.
func NewIndex(tb Indexable, prefix byte, indexerF IndexerFunc, indexKey interface{}) (MultiKeyIndex, error) {
	indexer, err := NewIndexer(indexerF)
	if err != nil {
		return MultiKeyIndex{}, err
	}
	return newIndex(tb, prefix, indexer, indexer.IndexerFunc(), indexKey)
}

func newIndex(tb Indexable, prefix byte, indexer *Indexer, indexerF IndexerFunc, indexKey interface{}) (MultiKeyIndex, error) {
	rowGetter := tb.RowGetter()
	if rowGetter == nil {
		return MultiKeyIndex{}, errors.ErrORMInvalidArgument.Wrap("rowGetter must not be nil")
	}
	if indexKey == nil {
		return MultiKeyIndex{}, errors.ErrORMInvalidArgument.Wrap("indexKey must not be nil")
	}

	// Verify indexKey type is bytes, string or uint64
	switch indexKey.(type) {
	case []byte, string, uint64:
	default:
		return MultiKeyIndex{}, errors.ErrORMInvalidArgument.Wrap("indexKey must be []byte, string or uint64")
	}

	idx := MultiKeyIndex{
		prefix:      prefix,
		rowGetter:   rowGetter,
		indexer:     indexer,
		indexerFunc: indexerF,
		indexKey:    indexKey,
	}
	tb.AddAfterSetInterceptor(idx.onSet)
	tb.AddAfterDeleteInterceptor(idx.onDelete)
	return idx, nil
}

// Has checks if a key exists. Returns an error on nil key.
func (i MultiKeyIndex) Has(store storetypes.KVStore, key interface{}) (bool, error) {
	encodedKey, err := keyPartBytes(key, false)
	if err != nil {
		return false, err
	}

	pStore := prefixstore.New(store, []byte{i.prefix})
	it, err := pStore.Iterator(PrefixRange(encodedKey))
	if err != nil {
		return false, err
	}
	defer it.Close()
	return it.Valid(), nil
}

// Get returns a result iterator for the searchKey. Parameters must not be nil.
func (i MultiKeyIndex) Get(store storetypes.KVStore, searchKey interface{}) (Iterator, error) {
	encodedKey, err := keyPartBytes(searchKey, false)
	if err != nil {
		return nil, err
	}

	pStore := prefixstore.New(store, []byte{i.prefix})
	it, err := pStore.Iterator(PrefixRange(encodedKey))
	if err != nil {
		return nil, err
	}
	return indexIterator{store: store, it: it, rowGetter: i.rowGetter, indexKey: i.indexKey}, nil
}

// GetPaginated creates an iterator for the searchKey
// starting from pageRequest.Key if provided.
// The pageRequest.Key is the rowID while searchKey is a MultiKeyIndex key.
func (i MultiKeyIndex) GetPaginated(store storetypes.KVStore, searchKey interface{}, pageRequest *query.PageRequest) (Iterator, error) {
	encodedKey, err := keyPartBytes(searchKey, false)
	if err != nil {
		return nil, err
	}
	start, end := PrefixRange(encodedKey)

	if pageRequest != nil && len(pageRequest.Key) != 0 {
		var err error
		start, err = buildKeyFromParts([]interface{}{searchKey, pageRequest.Key})
		if err != nil {
			return nil, err
		}
	}

	pStore := prefixstore.New(store, []byte{i.prefix})
	it, err := pStore.Iterator(start, end)
	if err != nil {
		return nil, err
	}
	return indexIterator{store: store, it: it, rowGetter: i.rowGetter, indexKey: i.indexKey}, nil
}

// PrefixScan returns an Iterator over a domain of keys in ascending order. End is exclusive.
// Start is an MultiKeyIndex key or prefix. It must be less than end, or the Iterator is invalid and error is returned.
// Iterator must be closed by caller.
// To iterate over entire domain, use PrefixScan(nil, nil)
//
// WARNING: The use of a PrefixScan can be very expensive in terms of Gas. Please make sure you do not expose
// this as an endpoint to the public without further limits.
// Example:
//
//	it, err := idx.PrefixScan(ctx, start, end)
//	if err !=nil {
//		return err
//	}
//	const defaultLimit = 20
//	it = LimitIterator(it, defaultLimit)
//
// CONTRACT: No writes may happen within a domain while an iterator exists over it.
func (i MultiKeyIndex) PrefixScan(store storetypes.KVStore, startI, endI interface{}) (Iterator, error) {
	start, end, err := getStartEndBz(startI, endI)
	if err != nil {
		return nil, err
	}

	pStore := prefixstore.New(store, []byte{i.prefix})
	it, err := pStore.Iterator(start, end)
	if err != nil {
		return nil, err
	}

	return indexIterator{store: store, it: it, rowGetter: i.rowGetter, indexKey: i.indexKey}, nil
}

// ReversePrefixScan returns an Iterator over a domain of keys in descending order. End is exclusive.
// Start is an MultiKeyIndex key or prefix. It must be less than end, or the Iterator is invalid  and error is returned.
// Iterator must be closed by caller.
// To iterate over entire domain, use PrefixScan(nil, nil)
//
// WARNING: The use of a ReversePrefixScan can be very expensive in terms of Gas. Please make sure you do not expose
// this as an endpoint to the public without further limits. See `LimitIterator`
//
// CONTRACT: No writes may happen within a domain while an iterator exists over it.
func (i MultiKeyIndex) ReversePrefixScan(store storetypes.KVStore, startI, endI interface{}) (Iterator, error) {
	start, end, err := getStartEndBz(startI, endI)
	if err != nil {
		return nil, err
	}

	pStore := prefixstore.New(store, []byte{i.prefix})
	it, err := pStore.ReverseIterator(start, end)
	if err != nil {
		return nil, err
	}

	return indexIterator{store: store, it: it, rowGetter: i.rowGetter, indexKey: i.indexKey}, nil
}

// getStartEndBz gets the start and end bytes to be passed into the SDK store
// iterator.
func getStartEndBz(startI, endI interface{}) ([]byte, []byte, error) {
	start, err := getPrefixScanKeyBytes(startI)
	if err != nil {
		return nil, nil, err
	}
	end, err := getPrefixScanKeyBytes(endI)
	if err != nil {
		return nil, nil, err
	}

	if start != nil && end != nil && bytes.Compare(start, end) >= 0 {
		return nil, nil, errorsmod.Wrap(errors.ErrORMInvalidArgument, "start must be less than end")
	}

	return start, end, nil
}

func getPrefixScanKeyBytes(keyI interface{}) ([]byte, error) {
	var (
		key []byte
		err error
	)
	// nil value are accepted in the context of PrefixScans
	if keyI == nil {
		return nil, nil
	}
	key, err = keyPartBytes(keyI, false)
	if err != nil {
		return nil, err
	}
	return key, nil
}

func (i MultiKeyIndex) onSet(store storetypes.KVStore, rowID RowID, newValue, oldValue proto.Message) error {
	pStore := prefixstore.New(store, []byte{i.prefix})
	if oldValue == nil {
		return i.indexer.OnCreate(pStore, rowID, newValue)
	}
	return i.indexer.OnUpdate(pStore, rowID, newValue, oldValue)
}

func (i MultiKeyIndex) onDelete(store storetypes.KVStore, rowID RowID, oldValue proto.Message) error {
	pStore := prefixstore.New(store, []byte{i.prefix})
	return i.indexer.OnDelete(pStore, rowID, oldValue)
}

type UniqueIndex struct {
	MultiKeyIndex
}

// NewUniqueIndex create a new Index object where duplicate keys are prohibited.
func NewUniqueIndex(tb Indexable, prefix byte, uniqueIndexerFunc UniqueIndexerFunc, indexKey interface{}) (UniqueIndex, error) {
	uniqueIndexer, err := NewUniqueIndexer(uniqueIndexerFunc)
	if err != nil {
		return UniqueIndex{}, err
	}
	multiKeyIndex, err := newIndex(tb, prefix, uniqueIndexer, uniqueIndexer.IndexerFunc(), indexKey)
	if err != nil {
		return UniqueIndex{}, err
	}
	return UniqueIndex{
		MultiKeyIndex: multiKeyIndex,
	}, nil
}

// indexIterator uses rowGetter to lazy load new model values on request.
type indexIterator struct {
	store     storetypes.KVStore
	rowGetter RowGetter
	it        types.Iterator
	indexKey  interface{}
}

// LoadNext loads the next value in the sequence into the pointer passed as dest and returns the key. If there
// are no more items the errors.ErrORMIteratorDone error is returned
// The key is the rowID and not any MultiKeyIndex key.
func (i indexIterator) LoadNext(dest proto.Message) (RowID, error) {
	if !i.it.Valid() {
		return nil, errors.ErrORMIteratorDone
	}
	indexPrefixKey := i.it.Key()
	rowID, err := stripRowID(indexPrefixKey, i.indexKey)
	if err != nil {
		return nil, err
	}
	i.it.Next()
	return rowID, i.rowGetter(i.store, rowID, dest)
}

// Close releases the iterator and should be called at the end of iteration
func (i indexIterator) Close() error {
	return i.it.Close()
}

// PrefixRange turns a prefix into a (start, end) range. The start is the given prefix value and
// the end is calculated by adding 1 bit to the start value. Nil is not allowed as prefix.
//
//	Example: []byte{1, 3, 4} becomes []byte{1, 3, 5}
//			 []byte{15, 42, 255, 255} becomes []byte{15, 43, 0, 0}
//
// In case of an overflow the end is set to nil.
//
//	Example: []byte{255, 255, 255, 255} becomes nil
func PrefixRange(prefix []byte) ([]byte, []byte) {
	if prefix == nil {
		panic("nil key not allowed")
	}
	// special case: no prefix is whole range
	if len(prefix) == 0 {
		return nil, nil
	}

	// copy the prefix and update last byte
	end := make([]byte, len(prefix))
	copy(end, prefix)
	l := len(end) - 1
	end[l]++

	// wait, what if that overflowed?....
	for end[l] == 0 && l > 0 {
		l--
		end[l]++
	}

	// okay, funny guy, you gave us FFF, no end to this range...
	if l == 0 && end[0] == 0 {
		end = nil
	}
	return prefix, end
}<|MERGE_RESOLUTION|>--- conflicted
+++ resolved
@@ -5,26 +5,19 @@
 
 	"github.com/cosmos/gogoproto/proto"
 
-<<<<<<< HEAD
-	storetypes "cosmossdk.io/core/store"
-	errorsmod "cosmossdk.io/errors"
-	"cosmossdk.io/store/types"
-	"cosmossdk.io/x/group/errors"
-	"cosmossdk.io/x/group/internal/orm/prefixstore"
-=======
 	errorsmod "cosmossdk.io/errors"
 	"cosmossdk.io/store/prefix"
 	"cosmossdk.io/store/types"
->>>>>>> 4f445ed9
 
 	"github.com/cosmos/cosmos-sdk/types/query"
+	"github.com/cosmos/cosmos-sdk/x/group/errors"
 )
 
 // indexer creates and modifies the second MultiKeyIndex based on the operations and changes on the primary object.
 type indexer interface {
-	OnCreate(store storetypes.KVStore, rowID RowID, value interface{}) error
-	OnDelete(store storetypes.KVStore, rowID RowID, value interface{}) error
-	OnUpdate(store storetypes.KVStore, rowID RowID, newValue, oldValue interface{}) error
+	OnCreate(store types.KVStore, rowID RowID, value interface{}) error
+	OnDelete(store types.KVStore, rowID RowID, value interface{}) error
+	OnUpdate(store types.KVStore, rowID RowID, newValue, oldValue interface{}) error
 }
 
 var _ Index = &MultiKeyIndex{}
@@ -79,40 +72,33 @@
 }
 
 // Has checks if a key exists. Returns an error on nil key.
-func (i MultiKeyIndex) Has(store storetypes.KVStore, key interface{}) (bool, error) {
+func (i MultiKeyIndex) Has(store types.KVStore, key interface{}) (bool, error) {
+	pStore := prefix.NewStore(store, []byte{i.prefix})
 	encodedKey, err := keyPartBytes(key, false)
 	if err != nil {
 		return false, err
 	}
-
-	pStore := prefixstore.New(store, []byte{i.prefix})
-	it, err := pStore.Iterator(PrefixRange(encodedKey))
-	if err != nil {
-		return false, err
-	}
+	it := pStore.Iterator(PrefixRange(encodedKey))
 	defer it.Close()
 	return it.Valid(), nil
 }
 
 // Get returns a result iterator for the searchKey. Parameters must not be nil.
-func (i MultiKeyIndex) Get(store storetypes.KVStore, searchKey interface{}) (Iterator, error) {
+func (i MultiKeyIndex) Get(store types.KVStore, searchKey interface{}) (Iterator, error) {
+	pStore := prefix.NewStore(store, []byte{i.prefix})
 	encodedKey, err := keyPartBytes(searchKey, false)
 	if err != nil {
 		return nil, err
 	}
-
-	pStore := prefixstore.New(store, []byte{i.prefix})
-	it, err := pStore.Iterator(PrefixRange(encodedKey))
-	if err != nil {
-		return nil, err
-	}
+	it := pStore.Iterator(PrefixRange(encodedKey))
 	return indexIterator{store: store, it: it, rowGetter: i.rowGetter, indexKey: i.indexKey}, nil
 }
 
 // GetPaginated creates an iterator for the searchKey
 // starting from pageRequest.Key if provided.
 // The pageRequest.Key is the rowID while searchKey is a MultiKeyIndex key.
-func (i MultiKeyIndex) GetPaginated(store storetypes.KVStore, searchKey interface{}, pageRequest *query.PageRequest) (Iterator, error) {
+func (i MultiKeyIndex) GetPaginated(store types.KVStore, searchKey interface{}, pageRequest *query.PageRequest) (Iterator, error) {
+	pStore := prefix.NewStore(store, []byte{i.prefix})
 	encodedKey, err := keyPartBytes(searchKey, false)
 	if err != nil {
 		return nil, err
@@ -126,12 +112,7 @@
 			return nil, err
 		}
 	}
-
-	pStore := prefixstore.New(store, []byte{i.prefix})
-	it, err := pStore.Iterator(start, end)
-	if err != nil {
-		return nil, err
-	}
+	it := pStore.Iterator(start, end)
 	return indexIterator{store: store, it: it, rowGetter: i.rowGetter, indexKey: i.indexKey}, nil
 }
 
@@ -152,18 +133,14 @@
 //	it = LimitIterator(it, defaultLimit)
 //
 // CONTRACT: No writes may happen within a domain while an iterator exists over it.
-func (i MultiKeyIndex) PrefixScan(store storetypes.KVStore, startI, endI interface{}) (Iterator, error) {
+func (i MultiKeyIndex) PrefixScan(store types.KVStore, startI, endI interface{}) (Iterator, error) {
 	start, end, err := getStartEndBz(startI, endI)
 	if err != nil {
 		return nil, err
 	}
 
-	pStore := prefixstore.New(store, []byte{i.prefix})
-	it, err := pStore.Iterator(start, end)
-	if err != nil {
-		return nil, err
-	}
-
+	pStore := prefix.NewStore(store, []byte{i.prefix})
+	it := pStore.Iterator(start, end)
 	return indexIterator{store: store, it: it, rowGetter: i.rowGetter, indexKey: i.indexKey}, nil
 }
 
@@ -176,18 +153,14 @@
 // this as an endpoint to the public without further limits. See `LimitIterator`
 //
 // CONTRACT: No writes may happen within a domain while an iterator exists over it.
-func (i MultiKeyIndex) ReversePrefixScan(store storetypes.KVStore, startI, endI interface{}) (Iterator, error) {
+func (i MultiKeyIndex) ReversePrefixScan(store types.KVStore, startI, endI interface{}) (Iterator, error) {
 	start, end, err := getStartEndBz(startI, endI)
 	if err != nil {
 		return nil, err
 	}
 
-	pStore := prefixstore.New(store, []byte{i.prefix})
-	it, err := pStore.ReverseIterator(start, end)
-	if err != nil {
-		return nil, err
-	}
-
+	pStore := prefix.NewStore(store, []byte{i.prefix})
+	it := pStore.ReverseIterator(start, end)
 	return indexIterator{store: store, it: it, rowGetter: i.rowGetter, indexKey: i.indexKey}, nil
 }
 
@@ -226,16 +199,16 @@
 	return key, nil
 }
 
-func (i MultiKeyIndex) onSet(store storetypes.KVStore, rowID RowID, newValue, oldValue proto.Message) error {
-	pStore := prefixstore.New(store, []byte{i.prefix})
+func (i MultiKeyIndex) onSet(store types.KVStore, rowID RowID, newValue, oldValue proto.Message) error {
+	pStore := prefix.NewStore(store, []byte{i.prefix})
 	if oldValue == nil {
 		return i.indexer.OnCreate(pStore, rowID, newValue)
 	}
 	return i.indexer.OnUpdate(pStore, rowID, newValue, oldValue)
 }
 
-func (i MultiKeyIndex) onDelete(store storetypes.KVStore, rowID RowID, oldValue proto.Message) error {
-	pStore := prefixstore.New(store, []byte{i.prefix})
+func (i MultiKeyIndex) onDelete(store types.KVStore, rowID RowID, oldValue proto.Message) error {
+	pStore := prefix.NewStore(store, []byte{i.prefix})
 	return i.indexer.OnDelete(pStore, rowID, oldValue)
 }
 
@@ -260,7 +233,7 @@
 
 // indexIterator uses rowGetter to lazy load new model values on request.
 type indexIterator struct {
-	store     storetypes.KVStore
+	store     types.KVStore
 	rowGetter RowGetter
 	it        types.Iterator
 	indexKey  interface{}
