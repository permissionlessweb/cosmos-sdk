--- conflicted
+++ resolved
@@ -184,11 +184,8 @@
 // TODO remove post spinning out all modules
 replace (
 	cosmossdk.io/api => ../../api
-<<<<<<< HEAD
 	cosmossdk.io/collections => ../../collections
 	cosmossdk.io/core => ../../core
-=======
->>>>>>> 24d456db
 	cosmossdk.io/store => ../../store
 	cosmossdk.io/x/accounts => ../accounts
 	cosmossdk.io/x/accounts/defaults/base => ../accounts/defaults/base
