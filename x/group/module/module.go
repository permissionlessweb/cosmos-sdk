package module

import (
	"context"
	"encoding/json"
	"fmt"

	gwruntime "github.com/grpc-ecosystem/grpc-gateway/runtime"
	"github.com/spf13/cobra"
	"google.golang.org/grpc"

	"cosmossdk.io/core/appmodule"
<<<<<<< HEAD
	"cosmossdk.io/core/codec"
	"cosmossdk.io/core/registry"
	"cosmossdk.io/x/group"
	"cosmossdk.io/x/group/client/cli"
	"cosmossdk.io/x/group/keeper"
	"cosmossdk.io/x/group/simulation"

=======
	"cosmossdk.io/depinject"
	store "cosmossdk.io/store/types"

	"github.com/cosmos/cosmos-sdk/baseapp"
>>>>>>> 4f445ed9
	sdkclient "github.com/cosmos/cosmos-sdk/client"
	cdctypes "github.com/cosmos/cosmos-sdk/codec/types"
	"github.com/cosmos/cosmos-sdk/simsx"
	"github.com/cosmos/cosmos-sdk/types/module"
	simtypes "github.com/cosmos/cosmos-sdk/types/simulation"
)

// ConsensusVersion defines the current x/group module consensus version.
const ConsensusVersion = 2

var (
<<<<<<< HEAD
	_ module.HasAminoCodec       = AppModule{}
	_ module.HasGRPCGateway      = AppModule{}
	_ module.AppModuleSimulation = AppModule{}

	_ appmodule.AppModule             = AppModule{}
	_ appmodule.HasEndBlocker         = AppModule{}
	_ appmodule.HasMigrations         = AppModule{}
	_ appmodule.HasRegisterInterfaces = AppModule{}
	_ appmodule.HasGenesis            = AppModule{}
=======
	_ module.AppModuleBasic      = AppModule{}
	_ module.AppModuleSimulation = AppModule{}
	_ module.HasGenesis          = AppModule{}
	_ module.HasServices         = AppModule{}

	_ appmodule.AppModule     = AppModule{}
	_ appmodule.HasEndBlocker = AppModule{}
>>>>>>> 4f445ed9
)

type AppModule struct {
	cdc      codec.Codec
	registry cdctypes.InterfaceRegistry

	keeper     keeper.Keeper
	bankKeeper group.BankKeeper
	accKeeper  group.AccountKeeper
}

// NewAppModule creates a new AppModule object
func NewAppModule(cdc codec.Codec, keeper keeper.Keeper, ak group.AccountKeeper, bk group.BankKeeper, registry cdctypes.InterfaceRegistry) AppModule {
	return AppModule{
		cdc:        cdc,
		keeper:     keeper,
		bankKeeper: bk,
		accKeeper:  ak,
		registry:   registry,
	}
}

<<<<<<< HEAD
=======
// IsOnePerModuleType implements the depinject.OnePerModuleType interface.
func (am AppModule) IsOnePerModuleType() {}

>>>>>>> 4f445ed9
// IsAppModule implements the appmodule.AppModule interface.
func (AppModule) IsAppModule() {}

// Name returns the group module's name.
// Deprecated: kept for legacy reasons.
func (am AppModule) Name() string {
	return group.ModuleName
}

<<<<<<< HEAD
=======
// DefaultGenesis returns default genesis state as raw bytes for the group
// module.
func (AppModuleBasic) DefaultGenesis(cdc codec.JSONCodec) json.RawMessage {
	return cdc.MustMarshalJSON(group.NewGenesisState())
}

// ValidateGenesis performs genesis state validation for the group module.
func (AppModuleBasic) ValidateGenesis(cdc codec.JSONCodec, config sdkclient.TxEncodingConfig, bz json.RawMessage) error {
	var data group.GenesisState
	if err := cdc.UnmarshalJSON(bz, &data); err != nil {
		return fmt.Errorf("failed to unmarshal %s genesis state: %w", group.ModuleName, err)
	}
	return data.Validate()
}

>>>>>>> 4f445ed9
// GetTxCmd returns the transaction commands for the group module
func (am AppModule) GetTxCmd() *cobra.Command {
	return cli.TxCmd(am.Name())
}

// RegisterGRPCGatewayRoutes registers the gRPC Gateway routes for the group module.
func (am AppModule) RegisterGRPCGatewayRoutes(clientCtx sdkclient.Context, mux *gwruntime.ServeMux) {
	if err := group.RegisterQueryHandlerClient(context.Background(), mux, group.NewQueryClient(clientCtx)); err != nil {
		panic(err)
	}
}

// RegisterInterfaces registers the group module's interface types
func (AppModule) RegisterInterfaces(registrar registry.InterfaceRegistrar) {
	group.RegisterInterfaces(registrar)
}

// RegisterLegacyAminoCodec registers the group module's types for the given codec.
<<<<<<< HEAD
func (AppModule) RegisterLegacyAminoCodec(registrar registry.AminoRegistrar) {
	group.RegisterLegacyAminoCodec(registrar)
}

// RegisterServices registers module services.
func (am AppModule) RegisterServices(registrar grpc.ServiceRegistrar) error {
	group.RegisterMsgServer(registrar, am.keeper)
	group.RegisterQueryServer(registrar, am.keeper)

	return nil
=======
func (AppModuleBasic) RegisterLegacyAminoCodec(cdc *codec.LegacyAmino) {
	group.RegisterLegacyAminoCodec(cdc)
}

// InitGenesis performs genesis initialization for the group module. It returns
// no validator updates.
func (am AppModule) InitGenesis(ctx sdk.Context, cdc codec.JSONCodec, data json.RawMessage) {
	am.keeper.InitGenesis(ctx, cdc, data)
>>>>>>> 4f445ed9
}

// RegisterMigrations registers module migrations
func (am AppModule) RegisterMigrations(mr appmodule.MigrationRegistrar) error {
	m := keeper.NewMigrator(am.keeper)
	if err := mr.Register(group.ModuleName, 1, m.Migrate1to2); err != nil {
		return fmt.Errorf("failed to migrate x/%s from version 1 to 2: %w", group.ModuleName, err)
	}

	return nil
}

// ConsensusVersion implements HasConsensusVersion
func (AppModule) ConsensusVersion() uint64 { return ConsensusVersion }

// EndBlock implements the group module's EndBlock.
func (am AppModule) EndBlock(ctx context.Context) error {
	return am.keeper.EndBlocker(ctx)
}

// DefaultGenesis returns default genesis state as raw bytes for the group module.
func (am AppModule) DefaultGenesis() json.RawMessage {
	data, err := am.cdc.MarshalJSON(group.NewGenesisState())
	if err != nil {
		panic(err)
	}
	return data
}

// ValidateGenesis performs genesis state validation for the group module.
func (am AppModule) ValidateGenesis(bz json.RawMessage) error {
	var data group.GenesisState
	if err := am.cdc.UnmarshalJSON(bz, &data); err != nil {
		return fmt.Errorf("failed to unmarshal %s genesis state: %w", group.ModuleName, err)
	}
	return data.Validate()
}

// InitGenesis performs genesis initialization for the group module.
func (am AppModule) InitGenesis(ctx context.Context, data json.RawMessage) error {
	return am.keeper.InitGenesis(ctx, am.cdc, data)
}

// ExportGenesis returns the exported genesis state as raw bytes for the group module.
func (am AppModule) ExportGenesis(ctx context.Context) (json.RawMessage, error) {
	gs, err := am.keeper.ExportGenesis(ctx, am.cdc)
	if err != nil {
		return nil, err
	}
	return am.cdc.MarshalJSON(gs)
}

// GenerateGenesisState creates a randomized GenState of the group module.
func (AppModule) GenerateGenesisState(simState *module.SimulationState) {
	simulation.RandomizedGenState(simState)
}

// RegisterStoreDecoder registers a decoder for group module's types
func (am AppModule) RegisterStoreDecoder(sdr simtypes.StoreDecoderRegistry) {
	sdr[group.StoreKey] = simulation.NewDecodeStore(am.cdc)
}

func (am AppModule) WeightedOperationsX(weights simsx.WeightSource, reg simsx.Registry) {
	s := simulation.NewSharedState()
	// note: using old keys for backwards compatibility
	reg.Add(weights.Get("msg_create_group", 100), simulation.MsgCreateGroupFactory())
	reg.Add(weights.Get("msg_update_group_admin", 5), simulation.MsgUpdateGroupAdminFactory(am.keeper, s))
	reg.Add(weights.Get("msg_update_group_metadata", 5), simulation.MsgUpdateGroupMetadataFactory(am.keeper, s))
	reg.Add(weights.Get("msg_update_group_members", 5), simulation.MsgUpdateGroupMembersFactory(am.keeper, s))
	reg.Add(weights.Get("msg_create_group_account", 50), simulation.MsgCreateGroupPolicyFactory(am.keeper, s))
	reg.Add(weights.Get("msg_create_group_with_policy", 50), simulation.MsgCreateGroupWithPolicyFactory())
	reg.Add(weights.Get("msg_update_group_account_admin", 5), simulation.MsgUpdateGroupPolicyAdminFactory(am.keeper, s))
	reg.Add(weights.Get("msg_update_group_account_decision_policy", 5), simulation.MsgUpdateGroupPolicyDecisionPolicyFactory(am.keeper, s))
	reg.Add(weights.Get("msg_update_group_account_metadata", 5), simulation.MsgUpdateGroupPolicyMetadataFactory(am.keeper, s))
	reg.Add(weights.Get("msg_submit_proposal", 2*90), simulation.MsgSubmitProposalFactory(am.keeper, s))
	reg.Add(weights.Get("msg_withdraw_proposal", 20), simulation.MsgWithdrawProposalFactory(am.keeper, s))
	reg.Add(weights.Get("msg_vote", 90), simulation.MsgVoteFactory(am.keeper, s))
	reg.Add(weights.Get("msg_exec", 90), simulation.MsgExecFactory(am.keeper, s))
	reg.Add(weights.Get("msg_leave_group", 5), simulation.MsgLeaveGroupFactory(am.keeper, s))
}<|MERGE_RESOLUTION|>--- conflicted
+++ resolved
@@ -7,45 +7,30 @@
 
 	gwruntime "github.com/grpc-ecosystem/grpc-gateway/runtime"
 	"github.com/spf13/cobra"
-	"google.golang.org/grpc"
-
+
+	modulev1 "cosmossdk.io/api/cosmos/group/module/v1"
+	"cosmossdk.io/core/address"
 	"cosmossdk.io/core/appmodule"
-<<<<<<< HEAD
-	"cosmossdk.io/core/codec"
-	"cosmossdk.io/core/registry"
-	"cosmossdk.io/x/group"
-	"cosmossdk.io/x/group/client/cli"
-	"cosmossdk.io/x/group/keeper"
-	"cosmossdk.io/x/group/simulation"
-
-=======
 	"cosmossdk.io/depinject"
 	store "cosmossdk.io/store/types"
 
 	"github.com/cosmos/cosmos-sdk/baseapp"
->>>>>>> 4f445ed9
 	sdkclient "github.com/cosmos/cosmos-sdk/client"
+	"github.com/cosmos/cosmos-sdk/codec"
 	cdctypes "github.com/cosmos/cosmos-sdk/codec/types"
-	"github.com/cosmos/cosmos-sdk/simsx"
+	sdk "github.com/cosmos/cosmos-sdk/types"
 	"github.com/cosmos/cosmos-sdk/types/module"
 	simtypes "github.com/cosmos/cosmos-sdk/types/simulation"
+	"github.com/cosmos/cosmos-sdk/x/group"
+	"github.com/cosmos/cosmos-sdk/x/group/client/cli"
+	"github.com/cosmos/cosmos-sdk/x/group/keeper"
+	"github.com/cosmos/cosmos-sdk/x/group/simulation"
 )
 
 // ConsensusVersion defines the current x/group module consensus version.
 const ConsensusVersion = 2
 
 var (
-<<<<<<< HEAD
-	_ module.HasAminoCodec       = AppModule{}
-	_ module.HasGRPCGateway      = AppModule{}
-	_ module.AppModuleSimulation = AppModule{}
-
-	_ appmodule.AppModule             = AppModule{}
-	_ appmodule.HasEndBlocker         = AppModule{}
-	_ appmodule.HasMigrations         = AppModule{}
-	_ appmodule.HasRegisterInterfaces = AppModule{}
-	_ appmodule.HasGenesis            = AppModule{}
-=======
 	_ module.AppModuleBasic      = AppModule{}
 	_ module.AppModuleSimulation = AppModule{}
 	_ module.HasGenesis          = AppModule{}
@@ -53,46 +38,43 @@
 
 	_ appmodule.AppModule     = AppModule{}
 	_ appmodule.HasEndBlocker = AppModule{}
->>>>>>> 4f445ed9
 )
 
 type AppModule struct {
-	cdc      codec.Codec
-	registry cdctypes.InterfaceRegistry
-
+	AppModuleBasic
 	keeper     keeper.Keeper
 	bankKeeper group.BankKeeper
 	accKeeper  group.AccountKeeper
+	registry   cdctypes.InterfaceRegistry
 }
 
 // NewAppModule creates a new AppModule object
 func NewAppModule(cdc codec.Codec, keeper keeper.Keeper, ak group.AccountKeeper, bk group.BankKeeper, registry cdctypes.InterfaceRegistry) AppModule {
 	return AppModule{
-		cdc:        cdc,
-		keeper:     keeper,
-		bankKeeper: bk,
-		accKeeper:  ak,
-		registry:   registry,
-	}
-}
-
-<<<<<<< HEAD
-=======
+		AppModuleBasic: AppModuleBasic{cdc: cdc, ac: ak.AddressCodec()},
+		keeper:         keeper,
+		bankKeeper:     bk,
+		accKeeper:      ak,
+		registry:       registry,
+	}
+}
+
 // IsOnePerModuleType implements the depinject.OnePerModuleType interface.
 func (am AppModule) IsOnePerModuleType() {}
 
->>>>>>> 4f445ed9
 // IsAppModule implements the appmodule.AppModule interface.
-func (AppModule) IsAppModule() {}
+func (am AppModule) IsAppModule() {}
+
+type AppModuleBasic struct {
+	cdc codec.Codec
+	ac  address.Codec
+}
 
 // Name returns the group module's name.
-// Deprecated: kept for legacy reasons.
-func (am AppModule) Name() string {
+func (AppModuleBasic) Name() string {
 	return group.ModuleName
 }
 
-<<<<<<< HEAD
-=======
 // DefaultGenesis returns default genesis state as raw bytes for the group
 // module.
 func (AppModuleBasic) DefaultGenesis(cdc codec.JSONCodec) json.RawMessage {
@@ -108,37 +90,24 @@
 	return data.Validate()
 }
 
->>>>>>> 4f445ed9
 // GetTxCmd returns the transaction commands for the group module
-func (am AppModule) GetTxCmd() *cobra.Command {
-	return cli.TxCmd(am.Name())
+func (a AppModuleBasic) GetTxCmd() *cobra.Command {
+	return cli.TxCmd(a.Name(), a.ac)
 }
 
 // RegisterGRPCGatewayRoutes registers the gRPC Gateway routes for the group module.
-func (am AppModule) RegisterGRPCGatewayRoutes(clientCtx sdkclient.Context, mux *gwruntime.ServeMux) {
+func (a AppModuleBasic) RegisterGRPCGatewayRoutes(clientCtx sdkclient.Context, mux *gwruntime.ServeMux) {
 	if err := group.RegisterQueryHandlerClient(context.Background(), mux, group.NewQueryClient(clientCtx)); err != nil {
 		panic(err)
 	}
 }
 
 // RegisterInterfaces registers the group module's interface types
-func (AppModule) RegisterInterfaces(registrar registry.InterfaceRegistrar) {
-	group.RegisterInterfaces(registrar)
+func (AppModuleBasic) RegisterInterfaces(registry cdctypes.InterfaceRegistry) {
+	group.RegisterInterfaces(registry)
 }
 
 // RegisterLegacyAminoCodec registers the group module's types for the given codec.
-<<<<<<< HEAD
-func (AppModule) RegisterLegacyAminoCodec(registrar registry.AminoRegistrar) {
-	group.RegisterLegacyAminoCodec(registrar)
-}
-
-// RegisterServices registers module services.
-func (am AppModule) RegisterServices(registrar grpc.ServiceRegistrar) error {
-	group.RegisterMsgServer(registrar, am.keeper)
-	group.RegisterQueryServer(registrar, am.keeper)
-
-	return nil
-=======
 func (AppModuleBasic) RegisterLegacyAminoCodec(cdc *codec.LegacyAmino) {
 	group.RegisterLegacyAminoCodec(cdc)
 }
@@ -147,58 +116,39 @@
 // no validator updates.
 func (am AppModule) InitGenesis(ctx sdk.Context, cdc codec.JSONCodec, data json.RawMessage) {
 	am.keeper.InitGenesis(ctx, cdc, data)
->>>>>>> 4f445ed9
-}
-
-// RegisterMigrations registers module migrations
-func (am AppModule) RegisterMigrations(mr appmodule.MigrationRegistrar) error {
+}
+
+// ExportGenesis returns the exported genesis state as raw bytes for the group
+// module.
+func (am AppModule) ExportGenesis(ctx sdk.Context, cdc codec.JSONCodec) json.RawMessage {
+	gs := am.keeper.ExportGenesis(ctx, cdc)
+	return cdc.MustMarshalJSON(gs)
+}
+
+// RegisterServices registers a gRPC query service to respond to the
+// module-specific gRPC queries.
+func (am AppModule) RegisterServices(cfg module.Configurator) {
+	group.RegisterMsgServer(cfg.MsgServer(), am.keeper)
+	group.RegisterQueryServer(cfg.QueryServer(), am.keeper)
+
 	m := keeper.NewMigrator(am.keeper)
-	if err := mr.Register(group.ModuleName, 1, m.Migrate1to2); err != nil {
-		return fmt.Errorf("failed to migrate x/%s from version 1 to 2: %w", group.ModuleName, err)
-	}
-
-	return nil
-}
-
-// ConsensusVersion implements HasConsensusVersion
+	if err := cfg.RegisterMigration(group.ModuleName, 1, m.Migrate1to2); err != nil {
+		panic(fmt.Sprintf("failed to migrate x/%s from version 1 to 2: %v", group.ModuleName, err))
+	}
+}
+
+// ConsensusVersion implements AppModule/ConsensusVersion.
 func (AppModule) ConsensusVersion() uint64 { return ConsensusVersion }
 
 // EndBlock implements the group module's EndBlock.
 func (am AppModule) EndBlock(ctx context.Context) error {
-	return am.keeper.EndBlocker(ctx)
-}
-
-// DefaultGenesis returns default genesis state as raw bytes for the group module.
-func (am AppModule) DefaultGenesis() json.RawMessage {
-	data, err := am.cdc.MarshalJSON(group.NewGenesisState())
-	if err != nil {
-		panic(err)
-	}
-	return data
-}
-
-// ValidateGenesis performs genesis state validation for the group module.
-func (am AppModule) ValidateGenesis(bz json.RawMessage) error {
-	var data group.GenesisState
-	if err := am.cdc.UnmarshalJSON(bz, &data); err != nil {
-		return fmt.Errorf("failed to unmarshal %s genesis state: %w", group.ModuleName, err)
-	}
-	return data.Validate()
-}
-
-// InitGenesis performs genesis initialization for the group module.
-func (am AppModule) InitGenesis(ctx context.Context, data json.RawMessage) error {
-	return am.keeper.InitGenesis(ctx, am.cdc, data)
-}
-
-// ExportGenesis returns the exported genesis state as raw bytes for the group module.
-func (am AppModule) ExportGenesis(ctx context.Context) (json.RawMessage, error) {
-	gs, err := am.keeper.ExportGenesis(ctx, am.cdc)
-	if err != nil {
-		return nil, err
-	}
-	return am.cdc.MarshalJSON(gs)
-}
+	c := sdk.UnwrapSDKContext(ctx)
+	return EndBlocker(c, am.keeper)
+}
+
+// ____________________________________________________________________________
+
+// AppModuleSimulation functions
 
 // GenerateGenesisState creates a randomized GenState of the group module.
 func (AppModule) GenerateGenesisState(simState *module.SimulationState) {
@@ -210,21 +160,53 @@
 	sdr[group.StoreKey] = simulation.NewDecodeStore(am.cdc)
 }
 
-func (am AppModule) WeightedOperationsX(weights simsx.WeightSource, reg simsx.Registry) {
-	s := simulation.NewSharedState()
-	// note: using old keys for backwards compatibility
-	reg.Add(weights.Get("msg_create_group", 100), simulation.MsgCreateGroupFactory())
-	reg.Add(weights.Get("msg_update_group_admin", 5), simulation.MsgUpdateGroupAdminFactory(am.keeper, s))
-	reg.Add(weights.Get("msg_update_group_metadata", 5), simulation.MsgUpdateGroupMetadataFactory(am.keeper, s))
-	reg.Add(weights.Get("msg_update_group_members", 5), simulation.MsgUpdateGroupMembersFactory(am.keeper, s))
-	reg.Add(weights.Get("msg_create_group_account", 50), simulation.MsgCreateGroupPolicyFactory(am.keeper, s))
-	reg.Add(weights.Get("msg_create_group_with_policy", 50), simulation.MsgCreateGroupWithPolicyFactory())
-	reg.Add(weights.Get("msg_update_group_account_admin", 5), simulation.MsgUpdateGroupPolicyAdminFactory(am.keeper, s))
-	reg.Add(weights.Get("msg_update_group_account_decision_policy", 5), simulation.MsgUpdateGroupPolicyDecisionPolicyFactory(am.keeper, s))
-	reg.Add(weights.Get("msg_update_group_account_metadata", 5), simulation.MsgUpdateGroupPolicyMetadataFactory(am.keeper, s))
-	reg.Add(weights.Get("msg_submit_proposal", 2*90), simulation.MsgSubmitProposalFactory(am.keeper, s))
-	reg.Add(weights.Get("msg_withdraw_proposal", 20), simulation.MsgWithdrawProposalFactory(am.keeper, s))
-	reg.Add(weights.Get("msg_vote", 90), simulation.MsgVoteFactory(am.keeper, s))
-	reg.Add(weights.Get("msg_exec", 90), simulation.MsgExecFactory(am.keeper, s))
-	reg.Add(weights.Get("msg_leave_group", 5), simulation.MsgLeaveGroupFactory(am.keeper, s))
+// WeightedOperations returns the all the gov module operations with their respective weights.
+func (am AppModule) WeightedOperations(simState module.SimulationState) []simtypes.WeightedOperation {
+	return simulation.WeightedOperations(
+		am.registry,
+		simState.AppParams, simState.Cdc, simState.TxConfig,
+		am.accKeeper, am.bankKeeper, am.keeper, am.cdc,
+	)
+}
+
+//
+// App Wiring Setup
+//
+
+func init() {
+	appmodule.Register(
+		&modulev1.Module{},
+		appmodule.Provide(ProvideModule),
+	)
+}
+
+type GroupInputs struct {
+	depinject.In
+
+	Config           *modulev1.Module
+	Key              *store.KVStoreKey
+	Cdc              codec.Codec
+	AccountKeeper    group.AccountKeeper
+	BankKeeper       group.BankKeeper
+	Registry         cdctypes.InterfaceRegistry
+	MsgServiceRouter baseapp.MessageRouter
+}
+
+type GroupOutputs struct {
+	depinject.Out
+
+	GroupKeeper keeper.Keeper
+	Module      appmodule.AppModule
+}
+
+func ProvideModule(in GroupInputs) GroupOutputs {
+	/*
+		Example of setting group params:
+		in.Config.MaxMetadataLen = 1000
+		in.Config.MaxExecutionPeriod = "1209600s"
+	*/
+
+	k := keeper.NewKeeper(in.Key, in.Cdc, in.MsgServiceRouter, in.AccountKeeper, group.Config{MaxExecutionPeriod: in.Config.MaxExecutionPeriod.AsDuration(), MaxMetadataLen: in.Config.MaxMetadataLen})
+	m := NewAppModule(in.Cdc, k, in.AccountKeeper, in.BankKeeper, in.Registry)
+	return GroupOutputs{GroupKeeper: k, Module: m}
 }