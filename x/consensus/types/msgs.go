package types

import (
	"errors"
<<<<<<< HEAD
=======

	cmtproto "github.com/cometbft/cometbft/proto/tendermint/types"
	cmttypes "github.com/cometbft/cometbft/types"
>>>>>>> 4f445ed9

	cmtproto "github.com/cometbft/cometbft/api/cometbft/types/v1"
	cmttypes "github.com/cometbft/cometbft/types"
	"github.com/cosmos/gogoproto/types"
)

// ToProtoConsensusParams converts MsgUpdateParams to cmtproto.ConsensusParams.
// It returns an error if any required parameters are missing or if there's a conflict
// between ABCI and Feature parameters.
func (msg MsgUpdateParams) ToProtoConsensusParams() (cmtproto.ConsensusParams, error) {
	if msg.Evidence == nil || msg.Block == nil || msg.Validator == nil {
		return cmtproto.ConsensusParams{}, errors.New("all parameters must be present")
	}

<<<<<<< HEAD
	if msg.Abci != nil && msg.Feature != nil && msg.Feature.VoteExtensionsEnableHeight != nil {
		return cmtproto.ConsensusParams{}, errors.New("abci in sections Feature and (deprecated) ABCI cannot be used simultaneously")
=======
func (msg MsgUpdateParams) ToProtoConsensusParams() (cmtproto.ConsensusParams, error) {
	if msg.Evidence == nil || msg.Block == nil || msg.Validator == nil {
		return cmtproto.ConsensusParams{}, errors.New("all parameters must be present")
>>>>>>> 4f445ed9
	}

	cp := cmtproto.ConsensusParams{
		Block: &cmtproto.BlockParams{
			MaxBytes: msg.Block.MaxBytes,
			MaxGas:   msg.Block.MaxGas,
		},
		Evidence: &cmtproto.EvidenceParams{
			MaxAgeNumBlocks: msg.Evidence.MaxAgeNumBlocks,
			MaxAgeDuration:  msg.Evidence.MaxAgeDuration,
			MaxBytes:        msg.Evidence.MaxBytes,
		},
		Validator: &cmtproto.ValidatorParams{
			PubKeyTypes: msg.Validator.PubKeyTypes,
		},
		Version:   cmttypes.DefaultConsensusParams().ToProto().Version, // Version is stored in x/upgrade
		Feature:   msg.Feature,
		Synchrony: msg.Synchrony,
	}

	if msg.Abci != nil {
<<<<<<< HEAD
		if cp.Feature == nil {
			cp.Feature = &cmtproto.FeatureParams{}
		}

		cp.Feature.VoteExtensionsEnableHeight = &types.Int64Value{
			Value: msg.Abci.VoteExtensionsEnableHeight,
=======
		cp.Abci = &cmtproto.ABCIParams{
			VoteExtensionsEnableHeight: msg.Abci.VoteExtensionsEnableHeight,
>>>>>>> 4f445ed9
		}
	}

	return cp, nil
}<|MERGE_RESOLUTION|>--- conflicted
+++ resolved
@@ -2,34 +2,18 @@
 
 import (
 	"errors"
-<<<<<<< HEAD
-=======
 
 	cmtproto "github.com/cometbft/cometbft/proto/tendermint/types"
 	cmttypes "github.com/cometbft/cometbft/types"
->>>>>>> 4f445ed9
 
-	cmtproto "github.com/cometbft/cometbft/api/cometbft/types/v1"
-	cmttypes "github.com/cometbft/cometbft/types"
-	"github.com/cosmos/gogoproto/types"
+	sdk "github.com/cosmos/cosmos-sdk/types"
 )
 
-// ToProtoConsensusParams converts MsgUpdateParams to cmtproto.ConsensusParams.
-// It returns an error if any required parameters are missing or if there's a conflict
-// between ABCI and Feature parameters.
+var _ sdk.Msg = &MsgUpdateParams{}
+
 func (msg MsgUpdateParams) ToProtoConsensusParams() (cmtproto.ConsensusParams, error) {
 	if msg.Evidence == nil || msg.Block == nil || msg.Validator == nil {
 		return cmtproto.ConsensusParams{}, errors.New("all parameters must be present")
-	}
-
-<<<<<<< HEAD
-	if msg.Abci != nil && msg.Feature != nil && msg.Feature.VoteExtensionsEnableHeight != nil {
-		return cmtproto.ConsensusParams{}, errors.New("abci in sections Feature and (deprecated) ABCI cannot be used simultaneously")
-=======
-func (msg MsgUpdateParams) ToProtoConsensusParams() (cmtproto.ConsensusParams, error) {
-	if msg.Evidence == nil || msg.Block == nil || msg.Validator == nil {
-		return cmtproto.ConsensusParams{}, errors.New("all parameters must be present")
->>>>>>> 4f445ed9
 	}
 
 	cp := cmtproto.ConsensusParams{
@@ -45,23 +29,12 @@
 		Validator: &cmtproto.ValidatorParams{
 			PubKeyTypes: msg.Validator.PubKeyTypes,
 		},
-		Version:   cmttypes.DefaultConsensusParams().ToProto().Version, // Version is stored in x/upgrade
-		Feature:   msg.Feature,
-		Synchrony: msg.Synchrony,
+		Version: cmttypes.DefaultConsensusParams().ToProto().Version, // Version is stored in x/upgrade
 	}
 
 	if msg.Abci != nil {
-<<<<<<< HEAD
-		if cp.Feature == nil {
-			cp.Feature = &cmtproto.FeatureParams{}
-		}
-
-		cp.Feature.VoteExtensionsEnableHeight = &types.Int64Value{
-			Value: msg.Abci.VoteExtensionsEnableHeight,
-=======
 		cp.Abci = &cmtproto.ABCIParams{
 			VoteExtensionsEnableHeight: msg.Abci.VoteExtensionsEnableHeight,
->>>>>>> 4f445ed9
 		}
 	}
 
