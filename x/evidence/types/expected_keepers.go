--- conflicted
+++ resolved
@@ -4,48 +4,15 @@
 	"context"
 	"time"
 
-<<<<<<< HEAD
-	st "cosmossdk.io/api/cosmos/staking/v1beta1"
-=======
 	"cosmossdk.io/core/address"
 	"cosmossdk.io/core/comet"
->>>>>>> 4f445ed9
 	"cosmossdk.io/math"
 
 	cryptotypes "github.com/cosmos/cosmos-sdk/crypto/types"
 	sdk "github.com/cosmos/cosmos-sdk/types"
+	stakingtypes "github.com/cosmos/cosmos-sdk/x/staking/types"
 )
 
-<<<<<<< HEAD
-// StakingKeeper defines the staking module interface contract needed by the
-// evidence module.
-type StakingKeeper interface {
-	ValidatorByConsAddr(context.Context, sdk.ConsAddress) (sdk.ValidatorI, error)
-}
-
-// SlashingKeeper defines the slashing module interface contract needed by the
-// evidence module.
-type SlashingKeeper interface {
-	GetPubkey(context.Context, cryptotypes.Address) (cryptotypes.PubKey, error)
-	IsTombstoned(context.Context, sdk.ConsAddress) bool
-	HasValidatorSigningInfo(context.Context, sdk.ConsAddress) bool
-	Tombstone(context.Context, sdk.ConsAddress) error
-	Slash(context.Context, sdk.ConsAddress, math.LegacyDec, int64, int64) error
-	SlashWithInfractionReason(context.Context, sdk.ConsAddress, math.LegacyDec, int64, int64, st.Infraction) error
-	SlashFractionDoubleSign(context.Context) (math.LegacyDec, error)
-	Jail(context.Context, sdk.ConsAddress) error
-	JailUntil(context.Context, sdk.ConsAddress, time.Time) error
-}
-
-// AccountKeeper define the account keeper interface contracted needed by the evidence module
-type AccountKeeper interface {
-	SetAccount(ctx context.Context, acc sdk.AccountI)
-}
-
-type ConsensusKeeper interface {
-	EvidenceParams(context.Context) (maxAge int64, maxAgeDuration time.Duration, maxBytes uint64, err error)
-}
-=======
 type (
 	// StakingKeeper defines the staking module interface contract needed by the
 	// evidence module.
@@ -84,5 +51,4 @@
 	Cometinfo interface {
 		comet.BlockInfoService
 	}
-)
->>>>>>> 4f445ed9
+)