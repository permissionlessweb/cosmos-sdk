// Code generated by MockGen. DO NOT EDIT.
// Source: x/evidence/types/expected_keepers.go
//
// Generated by this command:
//
//	mockgen -source=x/evidence/types/expected_keepers.go -package testutil -destination x/evidence/testutil/expected_keepers_mocks.go
//

// Package testutil is a generated GoMock package.
package testutil

import (
	context "context"
	reflect "reflect"
	time "time"

<<<<<<< HEAD
	stakingv1beta1 "cosmossdk.io/api/cosmos/staking/v1beta1"
	math "cosmossdk.io/math"
	types "github.com/cosmos/cosmos-sdk/crypto/types"
	types0 "github.com/cosmos/cosmos-sdk/types"
=======
	address "cosmossdk.io/core/address"
	comet "cosmossdk.io/core/comet"
	math "cosmossdk.io/math"
	types "github.com/cosmos/cosmos-sdk/crypto/types"
	types0 "github.com/cosmos/cosmos-sdk/types"
	types1 "github.com/cosmos/cosmos-sdk/x/staking/types"
>>>>>>> 4f445ed9
	gomock "go.uber.org/mock/gomock"
)

// MockStakingKeeper is a mock of StakingKeeper interface.
type MockStakingKeeper struct {
	ctrl     *gomock.Controller
	recorder *MockStakingKeeperMockRecorder
	isgomock struct{}
}

// MockStakingKeeperMockRecorder is the mock recorder for MockStakingKeeper.
type MockStakingKeeperMockRecorder struct {
	mock *MockStakingKeeper
}

// NewMockStakingKeeper creates a new mock instance.
func NewMockStakingKeeper(ctrl *gomock.Controller) *MockStakingKeeper {
	mock := &MockStakingKeeper{ctrl: ctrl}
	mock.recorder = &MockStakingKeeperMockRecorder{mock}
	return mock
}

// EXPECT returns an object that allows the caller to indicate expected use.
func (m *MockStakingKeeper) EXPECT() *MockStakingKeeperMockRecorder {
	return m.recorder
}

<<<<<<< HEAD
// ValidatorByConsAddr mocks base method.
func (m *MockStakingKeeper) ValidatorByConsAddr(arg0 context.Context, arg1 types0.ConsAddress) (types0.ValidatorI, error) {
	m.ctrl.T.Helper()
	ret := m.ctrl.Call(m, "ValidatorByConsAddr", arg0, arg1)
	ret0, _ := ret[0].(types0.ValidatorI)
=======
// ConsensusAddressCodec mocks base method.
func (m *MockStakingKeeper) ConsensusAddressCodec() address.Codec {
	m.ctrl.T.Helper()
	ret := m.ctrl.Call(m, "ConsensusAddressCodec")
	ret0, _ := ret[0].(address.Codec)
	return ret0
}

// ConsensusAddressCodec indicates an expected call of ConsensusAddressCodec.
func (mr *MockStakingKeeperMockRecorder) ConsensusAddressCodec() *gomock.Call {
	mr.mock.ctrl.T.Helper()
	return mr.mock.ctrl.RecordCallWithMethodType(mr.mock, "ConsensusAddressCodec", reflect.TypeOf((*MockStakingKeeper)(nil).ConsensusAddressCodec))
}

// GetParams mocks base method.
func (m *MockStakingKeeper) GetParams(ctx context.Context) (types1.Params, error) {
	m.ctrl.T.Helper()
	ret := m.ctrl.Call(m, "GetParams", ctx)
	ret0, _ := ret[0].(types1.Params)
	ret1, _ := ret[1].(error)
	return ret0, ret1
}

// GetParams indicates an expected call of GetParams.
func (mr *MockStakingKeeperMockRecorder) GetParams(ctx any) *gomock.Call {
	mr.mock.ctrl.T.Helper()
	return mr.mock.ctrl.RecordCallWithMethodType(mr.mock, "GetParams", reflect.TypeOf((*MockStakingKeeper)(nil).GetParams), ctx)
}

// ValidatorByConsAddr mocks base method.
func (m *MockStakingKeeper) ValidatorByConsAddr(arg0 context.Context, arg1 types0.ConsAddress) (types1.ValidatorI, error) {
	m.ctrl.T.Helper()
	ret := m.ctrl.Call(m, "ValidatorByConsAddr", arg0, arg1)
	ret0, _ := ret[0].(types1.ValidatorI)
>>>>>>> 4f445ed9
	ret1, _ := ret[1].(error)
	return ret0, ret1
}

// ValidatorByConsAddr indicates an expected call of ValidatorByConsAddr.
func (mr *MockStakingKeeperMockRecorder) ValidatorByConsAddr(arg0, arg1 any) *gomock.Call {
	mr.mock.ctrl.T.Helper()
	return mr.mock.ctrl.RecordCallWithMethodType(mr.mock, "ValidatorByConsAddr", reflect.TypeOf((*MockStakingKeeper)(nil).ValidatorByConsAddr), arg0, arg1)
}

// MockSlashingKeeper is a mock of SlashingKeeper interface.
type MockSlashingKeeper struct {
	ctrl     *gomock.Controller
	recorder *MockSlashingKeeperMockRecorder
	isgomock struct{}
}

// MockSlashingKeeperMockRecorder is the mock recorder for MockSlashingKeeper.
type MockSlashingKeeperMockRecorder struct {
	mock *MockSlashingKeeper
}

// NewMockSlashingKeeper creates a new mock instance.
func NewMockSlashingKeeper(ctrl *gomock.Controller) *MockSlashingKeeper {
	mock := &MockSlashingKeeper{ctrl: ctrl}
	mock.recorder = &MockSlashingKeeperMockRecorder{mock}
	return mock
}

// EXPECT returns an object that allows the caller to indicate expected use.
func (m *MockSlashingKeeper) EXPECT() *MockSlashingKeeperMockRecorder {
	return m.recorder
}

// GetPubkey mocks base method.
func (m *MockSlashingKeeper) GetPubkey(arg0 context.Context, arg1 types.Address) (types.PubKey, error) {
	m.ctrl.T.Helper()
	ret := m.ctrl.Call(m, "GetPubkey", arg0, arg1)
	ret0, _ := ret[0].(types.PubKey)
	ret1, _ := ret[1].(error)
	return ret0, ret1
}

// GetPubkey indicates an expected call of GetPubkey.
func (mr *MockSlashingKeeperMockRecorder) GetPubkey(arg0, arg1 any) *gomock.Call {
	mr.mock.ctrl.T.Helper()
	return mr.mock.ctrl.RecordCallWithMethodType(mr.mock, "GetPubkey", reflect.TypeOf((*MockSlashingKeeper)(nil).GetPubkey), arg0, arg1)
}

// HasValidatorSigningInfo mocks base method.
func (m *MockSlashingKeeper) HasValidatorSigningInfo(arg0 context.Context, arg1 types0.ConsAddress) bool {
	m.ctrl.T.Helper()
	ret := m.ctrl.Call(m, "HasValidatorSigningInfo", arg0, arg1)
	ret0, _ := ret[0].(bool)
	return ret0
}

// HasValidatorSigningInfo indicates an expected call of HasValidatorSigningInfo.
func (mr *MockSlashingKeeperMockRecorder) HasValidatorSigningInfo(arg0, arg1 any) *gomock.Call {
	mr.mock.ctrl.T.Helper()
	return mr.mock.ctrl.RecordCallWithMethodType(mr.mock, "HasValidatorSigningInfo", reflect.TypeOf((*MockSlashingKeeper)(nil).HasValidatorSigningInfo), arg0, arg1)
}

// IsTombstoned mocks base method.
func (m *MockSlashingKeeper) IsTombstoned(arg0 context.Context, arg1 types0.ConsAddress) bool {
	m.ctrl.T.Helper()
	ret := m.ctrl.Call(m, "IsTombstoned", arg0, arg1)
	ret0, _ := ret[0].(bool)
	return ret0
}

// IsTombstoned indicates an expected call of IsTombstoned.
func (mr *MockSlashingKeeperMockRecorder) IsTombstoned(arg0, arg1 any) *gomock.Call {
	mr.mock.ctrl.T.Helper()
	return mr.mock.ctrl.RecordCallWithMethodType(mr.mock, "IsTombstoned", reflect.TypeOf((*MockSlashingKeeper)(nil).IsTombstoned), arg0, arg1)
}

// Jail mocks base method.
func (m *MockSlashingKeeper) Jail(arg0 context.Context, arg1 types0.ConsAddress) error {
	m.ctrl.T.Helper()
	ret := m.ctrl.Call(m, "Jail", arg0, arg1)
	ret0, _ := ret[0].(error)
	return ret0
}

// Jail indicates an expected call of Jail.
func (mr *MockSlashingKeeperMockRecorder) Jail(arg0, arg1 any) *gomock.Call {
	mr.mock.ctrl.T.Helper()
	return mr.mock.ctrl.RecordCallWithMethodType(mr.mock, "Jail", reflect.TypeOf((*MockSlashingKeeper)(nil).Jail), arg0, arg1)
}

// JailUntil mocks base method.
func (m *MockSlashingKeeper) JailUntil(arg0 context.Context, arg1 types0.ConsAddress, arg2 time.Time) error {
	m.ctrl.T.Helper()
	ret := m.ctrl.Call(m, "JailUntil", arg0, arg1, arg2)
	ret0, _ := ret[0].(error)
	return ret0
}

// JailUntil indicates an expected call of JailUntil.
func (mr *MockSlashingKeeperMockRecorder) JailUntil(arg0, arg1, arg2 any) *gomock.Call {
	mr.mock.ctrl.T.Helper()
	return mr.mock.ctrl.RecordCallWithMethodType(mr.mock, "JailUntil", reflect.TypeOf((*MockSlashingKeeper)(nil).JailUntil), arg0, arg1, arg2)
}

// Slash mocks base method.
func (m *MockSlashingKeeper) Slash(arg0 context.Context, arg1 types0.ConsAddress, arg2 math.LegacyDec, arg3, arg4 int64) error {
	m.ctrl.T.Helper()
	ret := m.ctrl.Call(m, "Slash", arg0, arg1, arg2, arg3, arg4)
	ret0, _ := ret[0].(error)
	return ret0
}

// Slash indicates an expected call of Slash.
func (mr *MockSlashingKeeperMockRecorder) Slash(arg0, arg1, arg2, arg3, arg4 any) *gomock.Call {
	mr.mock.ctrl.T.Helper()
	return mr.mock.ctrl.RecordCallWithMethodType(mr.mock, "Slash", reflect.TypeOf((*MockSlashingKeeper)(nil).Slash), arg0, arg1, arg2, arg3, arg4)
}

// SlashFractionDoubleSign mocks base method.
func (m *MockSlashingKeeper) SlashFractionDoubleSign(arg0 context.Context) (math.LegacyDec, error) {
	m.ctrl.T.Helper()
	ret := m.ctrl.Call(m, "SlashFractionDoubleSign", arg0)
	ret0, _ := ret[0].(math.LegacyDec)
	ret1, _ := ret[1].(error)
	return ret0, ret1
}

// SlashFractionDoubleSign indicates an expected call of SlashFractionDoubleSign.
func (mr *MockSlashingKeeperMockRecorder) SlashFractionDoubleSign(arg0 any) *gomock.Call {
	mr.mock.ctrl.T.Helper()
	return mr.mock.ctrl.RecordCallWithMethodType(mr.mock, "SlashFractionDoubleSign", reflect.TypeOf((*MockSlashingKeeper)(nil).SlashFractionDoubleSign), arg0)
}

// SlashWithInfractionReason mocks base method.
func (m *MockSlashingKeeper) SlashWithInfractionReason(arg0 context.Context, arg1 types0.ConsAddress, arg2 math.LegacyDec, arg3, arg4 int64, arg5 stakingv1beta1.Infraction) error {
	m.ctrl.T.Helper()
	ret := m.ctrl.Call(m, "SlashWithInfractionReason", arg0, arg1, arg2, arg3, arg4, arg5)
	ret0, _ := ret[0].(error)
	return ret0
}

// SlashWithInfractionReason indicates an expected call of SlashWithInfractionReason.
func (mr *MockSlashingKeeperMockRecorder) SlashWithInfractionReason(arg0, arg1, arg2, arg3, arg4, arg5 any) *gomock.Call {
	mr.mock.ctrl.T.Helper()
	return mr.mock.ctrl.RecordCallWithMethodType(mr.mock, "SlashWithInfractionReason", reflect.TypeOf((*MockSlashingKeeper)(nil).SlashWithInfractionReason), arg0, arg1, arg2, arg3, arg4, arg5)
}

// Tombstone mocks base method.
func (m *MockSlashingKeeper) Tombstone(arg0 context.Context, arg1 types0.ConsAddress) error {
	m.ctrl.T.Helper()
	ret := m.ctrl.Call(m, "Tombstone", arg0, arg1)
	ret0, _ := ret[0].(error)
	return ret0
}

// Tombstone indicates an expected call of Tombstone.
func (mr *MockSlashingKeeperMockRecorder) Tombstone(arg0, arg1 any) *gomock.Call {
	mr.mock.ctrl.T.Helper()
	return mr.mock.ctrl.RecordCallWithMethodType(mr.mock, "Tombstone", reflect.TypeOf((*MockSlashingKeeper)(nil).Tombstone), arg0, arg1)
}

// MockAccountKeeper is a mock of AccountKeeper interface.
type MockAccountKeeper struct {
	ctrl     *gomock.Controller
	recorder *MockAccountKeeperMockRecorder
	isgomock struct{}
}

// MockAccountKeeperMockRecorder is the mock recorder for MockAccountKeeper.
type MockAccountKeeperMockRecorder struct {
	mock *MockAccountKeeper
}

// NewMockAccountKeeper creates a new mock instance.
func NewMockAccountKeeper(ctrl *gomock.Controller) *MockAccountKeeper {
	mock := &MockAccountKeeper{ctrl: ctrl}
	mock.recorder = &MockAccountKeeperMockRecorder{mock}
	return mock
}

// EXPECT returns an object that allows the caller to indicate expected use.
func (m *MockAccountKeeper) EXPECT() *MockAccountKeeperMockRecorder {
	return m.recorder
}

// SetAccount mocks base method.
func (m *MockAccountKeeper) SetAccount(ctx context.Context, acc types0.AccountI) {
	m.ctrl.T.Helper()
	m.ctrl.Call(m, "SetAccount", ctx, acc)
}

// SetAccount indicates an expected call of SetAccount.
func (mr *MockAccountKeeperMockRecorder) SetAccount(ctx, acc any) *gomock.Call {
	mr.mock.ctrl.T.Helper()
	return mr.mock.ctrl.RecordCallWithMethodType(mr.mock, "SetAccount", reflect.TypeOf((*MockAccountKeeper)(nil).SetAccount), ctx, acc)
}

<<<<<<< HEAD
// MockConsensusKeeper is a mock of ConsensusKeeper interface.
type MockConsensusKeeper struct {
	ctrl     *gomock.Controller
	recorder *MockConsensusKeeperMockRecorder
=======
// MockBankKeeper is a mock of BankKeeper interface.
type MockBankKeeper struct {
	ctrl     *gomock.Controller
	recorder *MockBankKeeperMockRecorder
	isgomock struct{}
}

// MockBankKeeperMockRecorder is the mock recorder for MockBankKeeper.
type MockBankKeeperMockRecorder struct {
	mock *MockBankKeeper
}

// NewMockBankKeeper creates a new mock instance.
func NewMockBankKeeper(ctrl *gomock.Controller) *MockBankKeeper {
	mock := &MockBankKeeper{ctrl: ctrl}
	mock.recorder = &MockBankKeeperMockRecorder{mock}
	return mock
}

// EXPECT returns an object that allows the caller to indicate expected use.
func (m *MockBankKeeper) EXPECT() *MockBankKeeperMockRecorder {
	return m.recorder
}

// GetAllBalances mocks base method.
func (m *MockBankKeeper) GetAllBalances(ctx types0.Context, addr types0.AccAddress) types0.Coins {
	m.ctrl.T.Helper()
	ret := m.ctrl.Call(m, "GetAllBalances", ctx, addr)
	ret0, _ := ret[0].(types0.Coins)
	return ret0
}

// GetAllBalances indicates an expected call of GetAllBalances.
func (mr *MockBankKeeperMockRecorder) GetAllBalances(ctx, addr any) *gomock.Call {
	mr.mock.ctrl.T.Helper()
	return mr.mock.ctrl.RecordCallWithMethodType(mr.mock, "GetAllBalances", reflect.TypeOf((*MockBankKeeper)(nil).GetAllBalances), ctx, addr)
}

// MintCoins mocks base method.
func (m *MockBankKeeper) MintCoins(ctx types0.Context, moduleName string, amt types0.Coins) error {
	m.ctrl.T.Helper()
	ret := m.ctrl.Call(m, "MintCoins", ctx, moduleName, amt)
	ret0, _ := ret[0].(error)
	return ret0
}

// MintCoins indicates an expected call of MintCoins.
func (mr *MockBankKeeperMockRecorder) MintCoins(ctx, moduleName, amt any) *gomock.Call {
	mr.mock.ctrl.T.Helper()
	return mr.mock.ctrl.RecordCallWithMethodType(mr.mock, "MintCoins", reflect.TypeOf((*MockBankKeeper)(nil).MintCoins), ctx, moduleName, amt)
}

// SendCoinsFromModuleToAccount mocks base method.
func (m *MockBankKeeper) SendCoinsFromModuleToAccount(ctx types0.Context, senderModule string, recipientAddr types0.AccAddress, amt types0.Coins) error {
	m.ctrl.T.Helper()
	ret := m.ctrl.Call(m, "SendCoinsFromModuleToAccount", ctx, senderModule, recipientAddr, amt)
	ret0, _ := ret[0].(error)
	return ret0
}

// SendCoinsFromModuleToAccount indicates an expected call of SendCoinsFromModuleToAccount.
func (mr *MockBankKeeperMockRecorder) SendCoinsFromModuleToAccount(ctx, senderModule, recipientAddr, amt any) *gomock.Call {
	mr.mock.ctrl.T.Helper()
	return mr.mock.ctrl.RecordCallWithMethodType(mr.mock, "SendCoinsFromModuleToAccount", reflect.TypeOf((*MockBankKeeper)(nil).SendCoinsFromModuleToAccount), ctx, senderModule, recipientAddr, amt)
}

// MockCometinfo is a mock of Cometinfo interface.
type MockCometinfo struct {
	ctrl     *gomock.Controller
	recorder *MockCometinfoMockRecorder
>>>>>>> 4f445ed9
	isgomock struct{}
}

// MockConsensusKeeperMockRecorder is the mock recorder for MockConsensusKeeper.
type MockConsensusKeeperMockRecorder struct {
	mock *MockConsensusKeeper
}

// NewMockConsensusKeeper creates a new mock instance.
func NewMockConsensusKeeper(ctrl *gomock.Controller) *MockConsensusKeeper {
	mock := &MockConsensusKeeper{ctrl: ctrl}
	mock.recorder = &MockConsensusKeeperMockRecorder{mock}
	return mock
}

// EXPECT returns an object that allows the caller to indicate expected use.
func (m *MockConsensusKeeper) EXPECT() *MockConsensusKeeperMockRecorder {
	return m.recorder
}

// EvidenceParams mocks base method.
func (m *MockConsensusKeeper) EvidenceParams(arg0 context.Context) (int64, time.Duration, uint64, error) {
	m.ctrl.T.Helper()
	ret := m.ctrl.Call(m, "EvidenceParams", arg0)
	ret0, _ := ret[0].(int64)
	ret1, _ := ret[1].(time.Duration)
	ret2, _ := ret[2].(uint64)
	ret3, _ := ret[3].(error)
	return ret0, ret1, ret2, ret3
}

<<<<<<< HEAD
// EvidenceParams indicates an expected call of EvidenceParams.
func (mr *MockConsensusKeeperMockRecorder) EvidenceParams(arg0 any) *gomock.Call {
=======
// GetCometBlockInfo indicates an expected call of GetCometBlockInfo.
func (mr *MockCometinfoMockRecorder) GetCometBlockInfo(arg0 any) *gomock.Call {
>>>>>>> 4f445ed9
	mr.mock.ctrl.T.Helper()
	return mr.mock.ctrl.RecordCallWithMethodType(mr.mock, "EvidenceParams", reflect.TypeOf((*MockConsensusKeeper)(nil).EvidenceParams), arg0)
}<|MERGE_RESOLUTION|>--- conflicted
+++ resolved
@@ -14,19 +14,12 @@
 	reflect "reflect"
 	time "time"
 
-<<<<<<< HEAD
-	stakingv1beta1 "cosmossdk.io/api/cosmos/staking/v1beta1"
-	math "cosmossdk.io/math"
-	types "github.com/cosmos/cosmos-sdk/crypto/types"
-	types0 "github.com/cosmos/cosmos-sdk/types"
-=======
 	address "cosmossdk.io/core/address"
 	comet "cosmossdk.io/core/comet"
 	math "cosmossdk.io/math"
 	types "github.com/cosmos/cosmos-sdk/crypto/types"
 	types0 "github.com/cosmos/cosmos-sdk/types"
 	types1 "github.com/cosmos/cosmos-sdk/x/staking/types"
->>>>>>> 4f445ed9
 	gomock "go.uber.org/mock/gomock"
 )
 
@@ -54,13 +47,6 @@
 	return m.recorder
 }
 
-<<<<<<< HEAD
-// ValidatorByConsAddr mocks base method.
-func (m *MockStakingKeeper) ValidatorByConsAddr(arg0 context.Context, arg1 types0.ConsAddress) (types0.ValidatorI, error) {
-	m.ctrl.T.Helper()
-	ret := m.ctrl.Call(m, "ValidatorByConsAddr", arg0, arg1)
-	ret0, _ := ret[0].(types0.ValidatorI)
-=======
 // ConsensusAddressCodec mocks base method.
 func (m *MockStakingKeeper) ConsensusAddressCodec() address.Codec {
 	m.ctrl.T.Helper()
@@ -95,7 +81,6 @@
 	m.ctrl.T.Helper()
 	ret := m.ctrl.Call(m, "ValidatorByConsAddr", arg0, arg1)
 	ret0, _ := ret[0].(types1.ValidatorI)
->>>>>>> 4f445ed9
 	ret1, _ := ret[1].(error)
 	return ret0, ret1
 }
@@ -231,7 +216,7 @@
 }
 
 // SlashWithInfractionReason mocks base method.
-func (m *MockSlashingKeeper) SlashWithInfractionReason(arg0 context.Context, arg1 types0.ConsAddress, arg2 math.LegacyDec, arg3, arg4 int64, arg5 stakingv1beta1.Infraction) error {
+func (m *MockSlashingKeeper) SlashWithInfractionReason(arg0 context.Context, arg1 types0.ConsAddress, arg2 math.LegacyDec, arg3, arg4 int64, arg5 types1.Infraction) error {
 	m.ctrl.T.Helper()
 	ret := m.ctrl.Call(m, "SlashWithInfractionReason", arg0, arg1, arg2, arg3, arg4, arg5)
 	ret0, _ := ret[0].(error)
@@ -294,12 +279,6 @@
 	return mr.mock.ctrl.RecordCallWithMethodType(mr.mock, "SetAccount", reflect.TypeOf((*MockAccountKeeper)(nil).SetAccount), ctx, acc)
 }
 
-<<<<<<< HEAD
-// MockConsensusKeeper is a mock of ConsensusKeeper interface.
-type MockConsensusKeeper struct {
-	ctrl     *gomock.Controller
-	recorder *MockConsensusKeeperMockRecorder
-=======
 // MockBankKeeper is a mock of BankKeeper interface.
 type MockBankKeeper struct {
 	ctrl     *gomock.Controller
@@ -370,45 +349,36 @@
 type MockCometinfo struct {
 	ctrl     *gomock.Controller
 	recorder *MockCometinfoMockRecorder
->>>>>>> 4f445ed9
-	isgomock struct{}
-}
-
-// MockConsensusKeeperMockRecorder is the mock recorder for MockConsensusKeeper.
-type MockConsensusKeeperMockRecorder struct {
-	mock *MockConsensusKeeper
-}
-
-// NewMockConsensusKeeper creates a new mock instance.
-func NewMockConsensusKeeper(ctrl *gomock.Controller) *MockConsensusKeeper {
-	mock := &MockConsensusKeeper{ctrl: ctrl}
-	mock.recorder = &MockConsensusKeeperMockRecorder{mock}
-	return mock
-}
-
-// EXPECT returns an object that allows the caller to indicate expected use.
-func (m *MockConsensusKeeper) EXPECT() *MockConsensusKeeperMockRecorder {
-	return m.recorder
-}
-
-// EvidenceParams mocks base method.
-func (m *MockConsensusKeeper) EvidenceParams(arg0 context.Context) (int64, time.Duration, uint64, error) {
-	m.ctrl.T.Helper()
-	ret := m.ctrl.Call(m, "EvidenceParams", arg0)
-	ret0, _ := ret[0].(int64)
-	ret1, _ := ret[1].(time.Duration)
-	ret2, _ := ret[2].(uint64)
-	ret3, _ := ret[3].(error)
-	return ret0, ret1, ret2, ret3
-}
-
-<<<<<<< HEAD
-// EvidenceParams indicates an expected call of EvidenceParams.
-func (mr *MockConsensusKeeperMockRecorder) EvidenceParams(arg0 any) *gomock.Call {
-=======
+	isgomock struct{}
+}
+
+// MockCometinfoMockRecorder is the mock recorder for MockCometinfo.
+type MockCometinfoMockRecorder struct {
+	mock *MockCometinfo
+}
+
+// NewMockCometinfo creates a new mock instance.
+func NewMockCometinfo(ctrl *gomock.Controller) *MockCometinfo {
+	mock := &MockCometinfo{ctrl: ctrl}
+	mock.recorder = &MockCometinfoMockRecorder{mock}
+	return mock
+}
+
+// EXPECT returns an object that allows the caller to indicate expected use.
+func (m *MockCometinfo) EXPECT() *MockCometinfoMockRecorder {
+	return m.recorder
+}
+
+// GetCometBlockInfo mocks base method.
+func (m *MockCometinfo) GetCometBlockInfo(arg0 context.Context) comet.BlockInfo {
+	m.ctrl.T.Helper()
+	ret := m.ctrl.Call(m, "GetCometBlockInfo", arg0)
+	ret0, _ := ret[0].(comet.BlockInfo)
+	return ret0
+}
+
 // GetCometBlockInfo indicates an expected call of GetCometBlockInfo.
 func (mr *MockCometinfoMockRecorder) GetCometBlockInfo(arg0 any) *gomock.Call {
->>>>>>> 4f445ed9
-	mr.mock.ctrl.T.Helper()
-	return mr.mock.ctrl.RecordCallWithMethodType(mr.mock, "EvidenceParams", reflect.TypeOf((*MockConsensusKeeper)(nil).EvidenceParams), arg0)
+	mr.mock.ctrl.T.Helper()
+	return mr.mock.ctrl.RecordCallWithMethodType(mr.mock, "GetCometBlockInfo", reflect.TypeOf((*MockCometinfo)(nil).GetCometBlockInfo), arg0)
 }