package evidence

import (
<<<<<<< HEAD
	"context"
	"errors"
=======
>>>>>>> 4f445ed9
	"fmt"

	"cosmossdk.io/x/evidence/exported"
	"cosmossdk.io/x/evidence/keeper"
	"cosmossdk.io/x/evidence/types"

	codectypes "github.com/cosmos/cosmos-sdk/codec/types"
)

// InitGenesis initializes the evidence module's state from a provided genesis
// state.
func InitGenesis(ctx context.Context, k keeper.Keeper, gs *types.GenesisState) error {
	if err := gs.Validate(); err != nil {
		return fmt.Errorf("failed to validate %s genesis state: %w", types.ModuleName, err)
	}

	for _, e := range gs.Evidence {
		evi, ok := e.GetCachedValue().(exported.Evidence)
		if !ok {
			return errors.New("expected evidence")
		}
		if _, err := k.Evidences.Get(ctx, evi.Hash()); err == nil {
			return fmt.Errorf("evidence with hash %s already exists", evi.Hash())
		}

		if err := k.Evidences.Set(ctx, evi.Hash(), evi); err != nil {
			return err
		}
	}
	return nil
}

// ExportGenesis returns the evidence module's exported genesis.
func ExportGenesis(ctx context.Context, k keeper.Keeper) (*types.GenesisState, error) {
	gs := new(types.GenesisState)
	err := k.Evidences.Walk(ctx, nil, func(_ []byte, value exported.Evidence) (stop bool, err error) {
		anyEvi, err := codectypes.NewAnyWithValue(value)
		if err != nil {
			return false, err
		}
		gs.Evidence = append(gs.Evidence, anyEvi)
		return false, nil
	})
	if err != nil {
<<<<<<< HEAD
		return nil, err
=======
		panic(err)
>>>>>>> 4f445ed9
	}
	return gs, nil
}<|MERGE_RESOLUTION|>--- conflicted
+++ resolved
@@ -1,11 +1,6 @@
 package evidence
 
 import (
-<<<<<<< HEAD
-	"context"
-	"errors"
-=======
->>>>>>> 4f445ed9
 	"fmt"
 
 	"cosmossdk.io/x/evidence/exported"
@@ -13,33 +8,33 @@
 	"cosmossdk.io/x/evidence/types"
 
 	codectypes "github.com/cosmos/cosmos-sdk/codec/types"
+	sdk "github.com/cosmos/cosmos-sdk/types"
 )
 
 // InitGenesis initializes the evidence module's state from a provided genesis
 // state.
-func InitGenesis(ctx context.Context, k keeper.Keeper, gs *types.GenesisState) error {
+func InitGenesis(ctx sdk.Context, k keeper.Keeper, gs *types.GenesisState) {
 	if err := gs.Validate(); err != nil {
-		return fmt.Errorf("failed to validate %s genesis state: %w", types.ModuleName, err)
+		panic(fmt.Sprintf("failed to validate %s genesis state: %s", types.ModuleName, err))
 	}
 
 	for _, e := range gs.Evidence {
 		evi, ok := e.GetCachedValue().(exported.Evidence)
 		if !ok {
-			return errors.New("expected evidence")
+			panic("expected evidence")
 		}
 		if _, err := k.Evidences.Get(ctx, evi.Hash()); err == nil {
-			return fmt.Errorf("evidence with hash %s already exists", evi.Hash())
+			panic(fmt.Sprintf("evidence with hash %s already exists", evi.Hash()))
 		}
 
 		if err := k.Evidences.Set(ctx, evi.Hash(), evi); err != nil {
-			return err
+			panic(err)
 		}
 	}
-	return nil
 }
 
 // ExportGenesis returns the evidence module's exported genesis.
-func ExportGenesis(ctx context.Context, k keeper.Keeper) (*types.GenesisState, error) {
+func ExportGenesis(ctx sdk.Context, k keeper.Keeper) *types.GenesisState {
 	gs := new(types.GenesisState)
 	err := k.Evidences.Walk(ctx, nil, func(_ []byte, value exported.Evidence) (stop bool, err error) {
 		anyEvi, err := codectypes.NewAnyWithValue(value)
@@ -50,11 +45,7 @@
 		return false, nil
 	})
 	if err != nil {
-<<<<<<< HEAD
-		return nil, err
-=======
 		panic(err)
->>>>>>> 4f445ed9
 	}
-	return gs, nil
+	return gs
 }