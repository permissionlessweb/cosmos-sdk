package simulation_test

import (
	"encoding/json"
	"math/rand"
	"testing"

	"github.com/stretchr/testify/require"

	"cosmossdk.io/math"
	"cosmossdk.io/x/evidence/simulation"
	"cosmossdk.io/x/evidence/types"

	"github.com/cosmos/cosmos-sdk/codec"
	"github.com/cosmos/cosmos-sdk/codec/testutil"
	codectypes "github.com/cosmos/cosmos-sdk/codec/types"
	"github.com/cosmos/cosmos-sdk/types/module"
	simtypes "github.com/cosmos/cosmos-sdk/types/simulation"
)

// TestRandomizedGenState tests the normal scenario of applying RandomizedGenState.
// Abonormal scenarios are not tested here.
func TestRandomizedGenState(t *testing.T) {
	interfaceRegistry := codectypes.NewInterfaceRegistry()
	cdc := codec.NewProtoCodec(interfaceRegistry)
	cdcOpts := testutil.CodecOptions{}
	s := rand.NewSource(1)
	r := rand.New(s)

	simState := module.SimulationState{
<<<<<<< HEAD
		AppParams:      make(simtypes.AppParams),
		Cdc:            cdc,
		AddressCodec:   cdcOpts.GetAddressCodec(),
		ValidatorCodec: cdcOpts.GetValidatorCodec(),
		Rand:           r,
		NumBonded:      3,
		Accounts:       simtypes.RandomAccounts(r, 3),
		InitialStake:   math.NewInt(1000),
		GenState:       make(map[string]json.RawMessage),
=======
		AppParams:    make(simtypes.AppParams),
		Cdc:          cdc,
		Rand:         r,
		NumBonded:    3,
		Accounts:     simtypes.RandomAccounts(r, 3),
		InitialStake: math.NewInt(1000),
		GenState:     make(map[string]json.RawMessage),
>>>>>>> 4f445ed9
	}

	simulation.RandomizedGenState(&simState)

	var evidenceGenesis types.GenesisState
	simState.Cdc.MustUnmarshalJSON(simState.GenState[types.ModuleName], &evidenceGenesis)

	require.Len(t, evidenceGenesis.Evidence, 0)
}<|MERGE_RESOLUTION|>--- conflicted
+++ resolved
@@ -12,7 +12,6 @@
 	"cosmossdk.io/x/evidence/types"
 
 	"github.com/cosmos/cosmos-sdk/codec"
-	"github.com/cosmos/cosmos-sdk/codec/testutil"
 	codectypes "github.com/cosmos/cosmos-sdk/codec/types"
 	"github.com/cosmos/cosmos-sdk/types/module"
 	simtypes "github.com/cosmos/cosmos-sdk/types/simulation"
@@ -23,22 +22,11 @@
 func TestRandomizedGenState(t *testing.T) {
 	interfaceRegistry := codectypes.NewInterfaceRegistry()
 	cdc := codec.NewProtoCodec(interfaceRegistry)
-	cdcOpts := testutil.CodecOptions{}
+
 	s := rand.NewSource(1)
 	r := rand.New(s)
 
 	simState := module.SimulationState{
-<<<<<<< HEAD
-		AppParams:      make(simtypes.AppParams),
-		Cdc:            cdc,
-		AddressCodec:   cdcOpts.GetAddressCodec(),
-		ValidatorCodec: cdcOpts.GetValidatorCodec(),
-		Rand:           r,
-		NumBonded:      3,
-		Accounts:       simtypes.RandomAccounts(r, 3),
-		InitialStake:   math.NewInt(1000),
-		GenState:       make(map[string]json.RawMessage),
-=======
 		AppParams:    make(simtypes.AppParams),
 		Cdc:          cdc,
 		Rand:         r,
@@ -46,7 +34,6 @@
 		Accounts:     simtypes.RandomAccounts(r, 3),
 		InitialStake: math.NewInt(1000),
 		GenState:     make(map[string]json.RawMessage),
->>>>>>> 4f445ed9
 	}
 
 	simulation.RandomizedGenState(&simState)
