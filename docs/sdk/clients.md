--- conflicted
+++ resolved
@@ -143,11 +143,7 @@
   --amount=10steak \
   --validator=$(gaiad tendermint show-validator) \
   --name=<key_name> \
-<<<<<<< HEAD
-  --chain-id=<chain_id>
-=======
-  --chain-id=gaia-6002
->>>>>>> bce09055
+  --chain-id=<chain_id>
 ```
 
 While tokens are bonded, they are pooled with all the other bonded tokens in the network. Validators and delegators obtain a percentage of shares that equal their stake in this pool.
@@ -180,17 +176,10 @@
 
 ```bash
 gaiacli stake unbond begin \
-<<<<<<< HEAD
   --address-validator=$(gaiad tendermint show-validator) \
   --shares-percent=100 \
   --from=<key_name> \
   --chain-id=<chain_id>
-=======
-  --validator=$(gaiad tendermint show-validator) \
-  --shares=MAX \
-  --from=<key_name> \
-  --chain-id=gaia-7005
->>>>>>> bce09055
 ```
 
 Later you must complete the unbonding process by using the `gaiacli stake unbond complete` command:
@@ -202,7 +191,6 @@
   --chain-id=<chain_id>
 ```
 
-<<<<<<< HEAD
 ##### Query Unbonding-Delegations
 
 Once you begin an unbonding-delegation, you can see it's information by using the following command:
@@ -351,12 +339,6 @@
 gaiacli gov query-vote \
   --proposal-id=<proposal_id> \
   --voter=<account_cosmosaccaddr>
-=======
-gaiacli stake delegation \
-  --address-delegator=<account_cosmosaccaddr> \
-  --validator=$(gaiad tendermint show-validator) \
-  --chain-id=gaia-7005
->>>>>>> bce09055
 ```
 
 ## Gaia-Lite
