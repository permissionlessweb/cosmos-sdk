package cmd

import (
	"errors"
	"fmt"
	"io"

	dbm "github.com/cosmos/cosmos-db"
	"github.com/spf13/cobra"
	"github.com/spf13/viper"

	"cosmossdk.io/client/v2/offchain"
	servercore "cosmossdk.io/core/server"
	"cosmossdk.io/core/transaction"
	"cosmossdk.io/log"
	runtimev2 "cosmossdk.io/runtime/v2"
	serverv2 "cosmossdk.io/server/v2"
	"cosmossdk.io/server/v2/api/grpc"
	"cosmossdk.io/server/v2/cometbft"
	"cosmossdk.io/simapp/v2"
	storev2 "cosmossdk.io/store/v2"
	confixcmd "cosmossdk.io/tools/confix/cmd"
	authcmd "cosmossdk.io/x/auth/client/cli"

	"github.com/cosmos/cosmos-sdk/client"
	"github.com/cosmos/cosmos-sdk/client/debug"
	"github.com/cosmos/cosmos-sdk/client/keys"
	"github.com/cosmos/cosmos-sdk/client/rpc"
	"github.com/cosmos/cosmos-sdk/server"
	servertypes "github.com/cosmos/cosmos-sdk/server/types"
	sdk "github.com/cosmos/cosmos-sdk/types"
	"github.com/cosmos/cosmos-sdk/x/genutil"
	genutilcli "github.com/cosmos/cosmos-sdk/x/genutil/client/cli"
	genutiltypes "github.com/cosmos/cosmos-sdk/x/genutil/types"
)

var _ transaction.Codec[transaction.Tx] = &temporaryTxDecoder[transaction.Tx]{}

type temporaryTxDecoder[T transaction.Tx] struct {
	txConfig client.TxConfig
}

// Decode implements transaction.Codec.
func (t *temporaryTxDecoder[T]) Decode(bz []byte) (T, error) {
	var out T
	tx, err := t.txConfig.TxDecoder()(bz)
	if err != nil {
		return out, err
	}

	var ok bool
	out, ok = tx.(T)
	if !ok {
		return out, errors.New("unexpected Tx type")
	}

	return out, nil
}

// DecodeJSON implements transaction.Codec.
func (t *temporaryTxDecoder[T]) DecodeJSON(bz []byte) (T, error) {
	var out T
	tx, err := t.txConfig.TxJSONDecoder()(bz)
	if err != nil {
		return out, err
	}

	var ok bool
	out, ok = tx.(T)
	if !ok {
		return out, errors.New("unexpected Tx type")
	}

	return out, nil
}

func newApp[AppT servercore.AppI[T], T transaction.Tx](
	logger log.Logger, appOtps servercore.AppOptions,
) AppT {
	return servercore.AppI[T](simapp.NewSimApp[T](logger, appOtps.(*viper.Viper))).(AppT)
}

func initRootCmd[AppT servercore.AppI[T], T transaction.Tx](
	rootCmd *cobra.Command,
	txConfig client.TxConfig,
	moduleManager *runtimev2.MM[T],
) {
	cfg := sdk.GetConfig()
	cfg.Seal()

	rootCmd.AddCommand(
		genutilcli.InitCmd(moduleManager),
		debug.Cmd(),
		confixcmd.ConfigCommand(),
<<<<<<< HEAD
=======
		NewTestnetCmd(moduleManager),
		// pruning.Cmd(newApp), // TODO add to comet server
>>>>>>> 159584ad
		// snapshot.Cmd(newApp), // TODO add to comet server
	)

	logger, err := serverv2.NewLogger(viper.New(), rootCmd.OutOrStdout())
	if err != nil {
		panic(fmt.Sprintf("failed to create logger: %v", err))
	}

	// add keybase, auxiliary RPC, query, genesis, and tx child commands
	rootCmd.AddCommand(
		genesisCommand[T](txConfig, moduleManager, appExport[T]),
		queryCommand(),
		txCommand(),
		keys.Commands(),
		offchain.OffChain(),
	)

	// Add empty server struct here for writing default config
	if err = serverv2.AddCommands[AppT, T](
		rootCmd,
		newApp[AppT, T],
		logger,
		cometbft.New[AppT, T](&temporaryTxDecoder[T]{txConfig}, cometbft.DefaultServerOptions[T]()),
		grpc.New[AppT, T](),
	); err != nil {
		panic(err)
	}
}

// genesisCommand builds genesis-related `simd genesis` command. Users may provide application specific commands as a parameter
func genesisCommand[T transaction.Tx](
	txConfig client.TxConfig,
	moduleManager *runtimev2.MM[T],
	appExport func(logger log.Logger,
		height int64,
		forZeroHeight bool,
		jailAllowedAddrs []string,
		viper *viper.Viper,
		modulesToExport []string,
	) (servertypes.ExportedApp, error),
	cmds ...*cobra.Command,
) *cobra.Command {
	compatAppExporter := func(logger log.Logger, db dbm.DB, traceWriter io.Writer, height int64, forZeroHeight bool, jailAllowedAddrs []string, appOpts servertypes.AppOptions, modulesToExport []string) (servertypes.ExportedApp, error) {
		viperAppOpts, ok := appOpts.(*viper.Viper)
		if !ok {
			return servertypes.ExportedApp{}, errors.New("appOpts is not viper.Viper")
		}

		return appExport(logger, height, forZeroHeight, jailAllowedAddrs, viperAppOpts, modulesToExport)
	}

	cmd := genutilcli.Commands(txConfig, moduleManager.Modules()[genutiltypes.ModuleName].(genutil.AppModule), moduleManager, compatAppExporter)
	for _, subCmd := range cmds {
		cmd.AddCommand(subCmd)
	}
	return cmd
}

func queryCommand() *cobra.Command {
	cmd := &cobra.Command{
		Use:                        "query",
		Aliases:                    []string{"q"},
		Short:                      "Querying subcommands",
		DisableFlagParsing:         false,
		SuggestionsMinimumDistance: 2,
		RunE:                       client.ValidateCmd,
	}

	cmd.AddCommand(
		rpc.QueryEventForTxCmd(),
		server.QueryBlockCmd(),
		authcmd.QueryTxsByEventsCmd(),
		server.QueryBlocksCmd(),
		authcmd.QueryTxCmd(),
		server.QueryBlockResultsCmd(),
	)

	return cmd
}

func txCommand() *cobra.Command {
	cmd := &cobra.Command{
		Use:                        "tx",
		Short:                      "Transactions subcommands",
		DisableFlagParsing:         false,
		SuggestionsMinimumDistance: 2,
		RunE:                       client.ValidateCmd,
	}

	cmd.AddCommand(
		authcmd.GetSignCommand(),
		authcmd.GetSignBatchCommand(),
		authcmd.GetMultiSignCommand(),
		authcmd.GetMultiSignBatchCmd(),
		authcmd.GetValidateSignaturesCommand(),
		authcmd.GetBroadcastCommand(),
		authcmd.GetEncodeCommand(),
		authcmd.GetDecodeCommand(),
		authcmd.GetSimulateCmd(),
	)

	return cmd
}

// appExport creates a new simapp (optionally at a given height) and exports state.
func appExport[T transaction.Tx](
	logger log.Logger,
	height int64,
	forZeroHeight bool,
	jailAllowedAddrs []string,
	viper *viper.Viper,
	modulesToExport []string,
) (servertypes.ExportedApp, error) {
	// overwrite the FlagInvCheckPeriod
	viper.Set(server.FlagInvCheckPeriod, 1)

	var simApp *simapp.SimApp[T]
	if height != -1 {
		simApp = simapp.NewSimApp[T](logger, viper)

		if err := simApp.LoadHeight(uint64(height)); err != nil {
			return servertypes.ExportedApp{}, err
		}
	} else {
		simApp = simapp.NewSimApp[T](logger, viper)
	}

	return simApp.ExportAppStateAndValidators(forZeroHeight, jailAllowedAddrs, modulesToExport)
}<|MERGE_RESOLUTION|>--- conflicted
+++ resolved
@@ -10,7 +10,6 @@
 	"github.com/spf13/viper"
 
 	"cosmossdk.io/client/v2/offchain"
-	servercore "cosmossdk.io/core/server"
 	"cosmossdk.io/core/transaction"
 	"cosmossdk.io/log"
 	runtimev2 "cosmossdk.io/runtime/v2"
@@ -18,7 +17,7 @@
 	"cosmossdk.io/server/v2/api/grpc"
 	"cosmossdk.io/server/v2/cometbft"
 	"cosmossdk.io/simapp/v2"
-	storev2 "cosmossdk.io/store/v2"
+	// storev2 "cosmossdk.io/store/v2"
 	confixcmd "cosmossdk.io/tools/confix/cmd"
 	authcmd "cosmossdk.io/x/auth/client/cli"
 
@@ -74,13 +73,13 @@
 	return out, nil
 }
 
-func newApp[AppT servercore.AppI[T], T transaction.Tx](
-	logger log.Logger, appOtps servercore.AppOptions,
+func newApp[AppT serverv2.AppI[T], T transaction.Tx](
+	logger log.Logger, viper *viper.Viper,
 ) AppT {
-	return servercore.AppI[T](simapp.NewSimApp[T](logger, appOtps.(*viper.Viper))).(AppT)
-}
-
-func initRootCmd[AppT servercore.AppI[T], T transaction.Tx](
+	return serverv2.AppI[T](simapp.NewSimApp[T](logger, viper)).(AppT)
+}
+
+func initRootCmd[AppT serverv2.AppI[T], T transaction.Tx](
 	rootCmd *cobra.Command,
 	txConfig client.TxConfig,
 	moduleManager *runtimev2.MM[T],
@@ -92,11 +91,8 @@
 		genutilcli.InitCmd(moduleManager),
 		debug.Cmd(),
 		confixcmd.ConfigCommand(),
-<<<<<<< HEAD
-=======
 		NewTestnetCmd(moduleManager),
 		// pruning.Cmd(newApp), // TODO add to comet server
->>>>>>> 159584ad
 		// snapshot.Cmd(newApp), // TODO add to comet server
 	)
 
