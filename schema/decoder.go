package schema

import "context"

// HasModuleCodec is an interface that modules can implement to provide a ModuleCodec.
// Usually these modules would also implement appmodule.AppModule, but that is not included
// to keep this package free of any dependencies.
type HasModuleCodec interface {
	// ModuleCodec returns a ModuleCodec for the module.
	ModuleCodec() (ModuleCodec, error)
}

// ModuleCodec is a struct that contains the schema and a KVDecoder for a module.
type ModuleCodec struct {
	// Schema is the schema for the module. It is required.
	Schema ModuleSchema

	// KVDecoder is a function that decodes a key-value pair into an ObjectUpdate.
	// If it is nil, the module doesn't support state decoding directly.
	KVDecoder KVDecoder

	// ApplyUpdate is a function that applies an ObjectUpdate to the module's state for the given context.
	// If it is nil, the module doesn't support applying logical updates. If this function is provided
	// then it can be used as a genesis import path.
	ApplyUpdate ApplyUpdate
}

// KVDecoder is a function that decodes a key-value pair into one or more ObjectUpdate's.
// If the KV-pair doesn't represent object updates, the function should return nil as the first
// and no error. The error result  should only be non-nil when the decoder expected
// to parse a valid update and was unable to. In the case of an error, the decoder may return
// a non-nil value for the first return value, which can indicate which parts of the update
// were decodable to aid debugging.
type KVDecoder = func(KVPairUpdate) ([]ObjectUpdate, error)

type KVPairUpdate struct {
	// Key is the key of the key-value pair.
	Key []byte

	// Value is the value of the key-value pair. It should be ignored when Delete is true.
	Value []byte

	// Delete is a flag that indicates that the key-value pair was deleted. If it is false,
	// then it is assumed that this has been a set operation.
	Delete bool
}

<<<<<<< HEAD
// ApplyUpdate is a function that applies an ObjectUpdate to the module's state for the given context.
type ApplyUpdate = func(context.Context, ObjectUpdate) error
=======
// KVDecoder is a function that decodes a key-value pair into one or more ObjectUpdate's.
// If the KV-pair doesn't represent object updates, the function should return nil as the first
// and no error. The error result  should only be non-nil when the decoder expected
// to parse a valid update and was unable to. In the case of an error, the decoder may return
// a non-nil value for the first return value, which can indicate which parts of the update
// were decodable to aid debugging.
type KVDecoder = func(KVPairUpdate) ([]ObjectUpdate, error)

// KVPairUpdate represents a key-value pair set or delete.
type KVPairUpdate struct {
	// Key is the key of the key-value pair.
	Key []byte

	// Value is the value of the key-value pair. It should be ignored when Delete is true.
	Value []byte

	// Delete is a flag that indicates that the key-value pair was deleted. If it is false,
	// then it is assumed that this has been a set operation.
	Delete bool
}
>>>>>>> cc1267b1
<|MERGE_RESOLUTION|>--- conflicted
+++ resolved
@@ -1,6 +1,4 @@
 package schema
-
-import "context"
 
 // HasModuleCodec is an interface that modules can implement to provide a ModuleCodec.
 // Usually these modules would also implement appmodule.AppModule, but that is not included
@@ -18,37 +16,8 @@
 	// KVDecoder is a function that decodes a key-value pair into an ObjectUpdate.
 	// If it is nil, the module doesn't support state decoding directly.
 	KVDecoder KVDecoder
-
-	// ApplyUpdate is a function that applies an ObjectUpdate to the module's state for the given context.
-	// If it is nil, the module doesn't support applying logical updates. If this function is provided
-	// then it can be used as a genesis import path.
-	ApplyUpdate ApplyUpdate
 }
 
-// KVDecoder is a function that decodes a key-value pair into one or more ObjectUpdate's.
-// If the KV-pair doesn't represent object updates, the function should return nil as the first
-// and no error. The error result  should only be non-nil when the decoder expected
-// to parse a valid update and was unable to. In the case of an error, the decoder may return
-// a non-nil value for the first return value, which can indicate which parts of the update
-// were decodable to aid debugging.
-type KVDecoder = func(KVPairUpdate) ([]ObjectUpdate, error)
-
-type KVPairUpdate struct {
-	// Key is the key of the key-value pair.
-	Key []byte
-
-	// Value is the value of the key-value pair. It should be ignored when Delete is true.
-	Value []byte
-
-	// Delete is a flag that indicates that the key-value pair was deleted. If it is false,
-	// then it is assumed that this has been a set operation.
-	Delete bool
-}
-
-<<<<<<< HEAD
-// ApplyUpdate is a function that applies an ObjectUpdate to the module's state for the given context.
-type ApplyUpdate = func(context.Context, ObjectUpdate) error
-=======
 // KVDecoder is a function that decodes a key-value pair into one or more ObjectUpdate's.
 // If the KV-pair doesn't represent object updates, the function should return nil as the first
 // and no error. The error result  should only be non-nil when the decoder expected
@@ -68,5 +37,4 @@
 	// Delete is a flag that indicates that the key-value pair was deleted. If it is false,
 	// then it is assumed that this has been a set operation.
 	Delete bool
-}
->>>>>>> cc1267b1
+}