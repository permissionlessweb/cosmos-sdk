package schema

import "fmt"

// EnumDefinition represents the definition of an enum type.
type EnumDefinition struct {
	// Name is the name of the enum type. It must conform to the NameFormat regular expression.
	// Its name must be unique between all enum types and object types in the module.
	// The same enum, however, can be used in multiple object types and fields as long as the
	// definition is identical each time
<<<<<<< HEAD
	// TODO: uniqueness validation
=======
>>>>>>> cc1267b1
	Name string

	// Values is a list of distinct, non-empty values that are part of the enum type.
	// Each value must conform to the NameFormat regular expression.
	Values []string
}

// Validate validates the enum definition.
func (e EnumDefinition) Validate() error {
	if !ValidateName(e.Name) {
		return fmt.Errorf("invalid enum definition name %q", e.Name)
	}

	if len(e.Values) == 0 {
		return fmt.Errorf("enum definition values cannot be empty")
	}
	seen := make(map[string]bool, len(e.Values))
	for i, v := range e.Values {
		if !ValidateName(v) {
			return fmt.Errorf("invalid enum definition value %q at index %d for enum %s", v, i, e.Name)
		}

		if seen[v] {
			return fmt.Errorf("duplicate enum definition value %q for enum %s", v, e.Name)
		}
		seen[v] = true
	}
	return nil
}

// ValidateValue validates that the value is a valid enum value.
func (e EnumDefinition) ValidateValue(value string) error {
	for _, v := range e.Values {
		if v == value {
			return nil
		}
	}
	return fmt.Errorf("value %q is not a valid enum value for %s", value, e.Name)
}

// checkEnumCompatibility checks that the enum values are consistent across object types and fields.
func checkEnumCompatibility(enumValueMap map[string]map[string]bool, field Field) error {
	if field.Kind != EnumKind {
		return nil
	}

	enum := field.EnumDefinition

	if existing, ok := enumValueMap[enum.Name]; ok {
		if len(existing) != len(enum.Values) {
			return fmt.Errorf("enum %q has different number of values in different object types", enum.Name)
		}

		for _, value := range enum.Values {
			if !existing[value] {
				return fmt.Errorf("enum %q has different values in different object types", enum.Name)
			}
		}
	} else {
		valueMap := map[string]bool{}
		for _, value := range enum.Values {
			valueMap[value] = true
		}
		enumValueMap[enum.Name] = valueMap
	}
	return nil
}<|MERGE_RESOLUTION|>--- conflicted
+++ resolved
@@ -8,10 +8,6 @@
 	// Its name must be unique between all enum types and object types in the module.
 	// The same enum, however, can be used in multiple object types and fields as long as the
 	// definition is identical each time
-<<<<<<< HEAD
-	// TODO: uniqueness validation
-=======
->>>>>>> cc1267b1
 	Name string
 
 	// Values is a list of distinct, non-empty values that are part of the enum type.
