--- conflicted
+++ resolved
@@ -37,11 +37,8 @@
 * [#18933](https://github.com/cosmos/cosmos-sdk/pull/18933)  Add  LookupMap implementation. It is basic wrapping of the standard Map methods but is not iterable.
 * [#17656](https://github.com/cosmos/cosmos-sdk/pull/17656)  Introduces `Vec`, a collection type that allows to represent a growable array on top of a KVStore.
 * [#19861](https://github.com/cosmos/cosmos-sdk/pull/19861) Add `NewJSONValueCodec` value codec as an alternative for `codec.CollValue` from the SDK for non protobuf types.
-<<<<<<< HEAD
 * [#20537](https://github.com/cosmos/cosmos-sdk/pull/20537) Add `HasCollections` interface for indexing modules.
-=======
 * [#20538](https://github.com/cosmos/cosmos-sdk/pull/20538) Add `Nameable` and `Named` variations to `KeyCodec` and `ValueCodec` to allow for better indexing of collections types.
->>>>>>> e337c846
 
 ## [v0.4.0](https://github.com/cosmos/cosmos-sdk/releases/tag/collections%2Fv0.4.0)
 
