package collections

import (
	"bytes"
	"context"
	"errors"
	"fmt"

	"cosmossdk.io/collections/codec"
<<<<<<< HEAD
	"cosmossdk.io/core/store"
=======
	store "cosmossdk.io/collections/corecompat"
>>>>>>> 4f445ed9
)

// ErrInvalidIterator is returned when an Iterate call resulted in an invalid iterator.
var ErrInvalidIterator = errors.New("collections: invalid iterator")

// Order defines the key order.
type Order uint8

const (
	// OrderAscending instructs the Iterator to provide keys from the smallest to the greatest.
	OrderAscending Order = 0
	// OrderDescending instructs the Iterator to provide keys from the greatest to the smallest.
	OrderDescending Order = 1
)

type rangeKeyKind uint8

const (
	rangeKeyExact rangeKeyKind = iota
	rangeKeyNext
	rangeKeyPrefixEnd
)

// RangeKey wraps a generic range key K, acts as an enum which defines different
// ways to encode the wrapped key to bytes when it's being used in an iteration.
type RangeKey[K any] struct {
	kind rangeKeyKind
	key  K
}

// RangeKeyNext instantiates a RangeKey that when encoded to bytes
// identifies the next key after the provided key K.
// Example: given a string key "ABCD" the next key is bytes("ABCD\0")
// It's useful when defining inclusivity or exclusivity of a key
// in store iteration. Specifically: to make an Iterator start exclude key K
// I would return a RangeKeyNext(key) in the Ranger start.
func RangeKeyNext[K any](key K) *RangeKey[K] {
	return &RangeKey[K]{key: key, kind: rangeKeyNext}
}

// RangeKeyPrefixEnd instantiates a RangeKey that when encoded to bytes
// identifies the key that would end the prefix of the key K.
// Example: if the string key "ABCD" is provided, it would be encoded as bytes("ABCE").
func RangeKeyPrefixEnd[K any](key K) *RangeKey[K] {
	return &RangeKey[K]{key: key, kind: rangeKeyPrefixEnd}
}

// RangeKeyExact instantiates a RangeKey that applies no modifications
// to the key K. So its bytes representation will not be altered.
func RangeKeyExact[K any](key K) *RangeKey[K] {
	return &RangeKey[K]{key: key, kind: rangeKeyExact}
}

// Ranger defines a generic interface that provides a range of keys.
type Ranger[K any] interface {
	// RangeValues is defined by Ranger implementers.
	// The implementer can optionally return a start and an end.
	// If start is nil and end is not, the iteration will include all the keys
	// in the collection up until the provided end.
	// If start is defined and end is nil, the iteration will include all the keys
	// in the collection starting from the provided start.
	// If both are nil then the iteration will include all the possible keys in the
	// collection.
	// Order defines the order of the iteration, if order is OrderAscending then the
	// iteration will yield keys from the smallest to the biggest, if order
	// is OrderDescending then the iteration will yield keys from the biggest to the smallest.
	// Ordering is defined by the keys bytes representation, which is dependent on the KeyCodec used.
	RangeValues() (start, end *RangeKey[K], order Order, err error)
}

// Range is a Ranger implementer.
type Range[K any] struct {
	start *RangeKey[K]
	end   *RangeKey[K]
	order Order
}

// Prefix sets a fixed prefix for the key range.
func (r *Range[K]) Prefix(key K) *Range[K] {
	r.start = RangeKeyExact(key)
	r.end = RangeKeyPrefixEnd(key)
	return r
}

// StartInclusive makes the range contain only keys which are bigger or equal to the provided start K.
func (r *Range[K]) StartInclusive(start K) *Range[K] {
	r.start = RangeKeyExact(start)
	return r
}

// StartExclusive makes the range contain only keys which are bigger to the provided start K.
func (r *Range[K]) StartExclusive(start K) *Range[K] {
	r.start = RangeKeyNext(start)
	return r
}

// EndInclusive makes the range contain only keys which are smaller or equal to the provided end K.
func (r *Range[K]) EndInclusive(end K) *Range[K] {
	r.end = RangeKeyNext(end)
	return r
}

// EndExclusive makes the range contain only keys which are smaller to the provided end K.
func (r *Range[K]) EndExclusive(end K) *Range[K] {
	r.end = RangeKeyExact(end)
	return r
}

func (r *Range[K]) Descending() *Range[K] {
	r.order = OrderDescending
	return r
}

// test sentinel error
var (
	errOrder = errors.New("collections: invalid order")
)

func (r *Range[K]) RangeValues() (start, end *RangeKey[K], order Order, err error) {
	return r.start, r.end, r.order, nil
}

// parseRangeInstruction converts a Ranger into start bytes, end bytes and order of a store iteration.
func parseRangeInstruction[K any](prefix []byte, keyCodec codec.KeyCodec[K], r Ranger[K]) ([]byte, []byte, Order, error) {
	var (
		start *RangeKey[K]
		end   *RangeKey[K]
		order = OrderAscending
		err   error
	)

	if r != nil {
		start, end, order, err = r.RangeValues()
		if err != nil {
			return nil, nil, 0, err
		}
	}

	startBytes := prefix
	if start != nil {
		startBytes, err = encodeRangeBound(prefix, keyCodec, start)
		if err != nil {
			return nil, nil, 0, err
		}
	}
	var endBytes []byte
	if end != nil {
		endBytes, err = encodeRangeBound(prefix, keyCodec, end)
		if err != nil {
			return nil, nil, 0, err
		}
	} else {
		endBytes = nextBytesPrefixKey(prefix)
	}
	if bytes.Compare(startBytes, endBytes) == 1 {
		return nil, nil, 0, ErrInvalidIterator
	}
	return startBytes, endBytes, order, nil
}

// iteratorFromRanger generates an Iterator instance, with the proper prefixing and ranging.
// a nil Ranger can be seen as an ascending iteration over all the possible keys.
func iteratorFromRanger[K, V any](ctx context.Context, m Map[K, V], r Ranger[K]) (iter Iterator[K, V], err error) {
	startBytes, endBytes, order, err := parseRangeInstruction(m.prefix, m.kc, r)
	if err != nil {
		return Iterator[K, V]{}, err
	}
	return newIterator(ctx, startBytes, endBytes, order, m)
}

func newIterator[K, V any](ctx context.Context, start, end []byte, order Order, m Map[K, V]) (Iterator[K, V], error) {
	kv := m.sa(ctx)
	var (
		iter store.Iterator
		err  error
	)
	switch order {
	case OrderAscending:
		iter, err = kv.Iterator(start, end)
	case OrderDescending:
		iter, err = kv.ReverseIterator(start, end)
	default:
		return Iterator[K, V]{}, errOrder
	}
	if err != nil {
		return Iterator[K, V]{}, err
	}

	return Iterator[K, V]{
		kc:           m.kc,
		vc:           m.vc,
		iter:         iter,
		prefixLength: len(m.prefix),
	}, nil
}

// Iterator defines a generic wrapper around a storetypes.Iterator.
// This iterator provides automatic key and value encoding,
// it assumes all the keys and values contained within the storetypes.Iterator
// range are the same.
type Iterator[K, V any] struct {
	kc codec.KeyCodec[K]
	vc codec.ValueCodec[V]

	iter store.Iterator

	prefixLength int // prefixLength refers to the bytes provided by Prefix.Bytes, not Ranger.RangeValues() prefix.
}

// Value returns the current iterator value bytes decoded.
func (i Iterator[K, V]) Value() (V, error) {
	return i.vc.Decode(i.iter.Value())
}

// Key returns the current storetypes.Iterator decoded key.
func (i Iterator[K, V]) Key() (K, error) {
	bytesKey := i.iter.Key()[i.prefixLength:] // strip prefix namespace

	read, key, err := i.kc.Decode(bytesKey)
	if err != nil {
		var k K
		return k, err
	}
	if read != len(bytesKey) {
		var k K
		return k, fmt.Errorf("%w: key decoder didn't fully consume the key: %T %x %d", ErrEncoding, i.kc, bytesKey, read)
	}
	return key, nil
}

// Values fully consumes the iterator and returns all the decoded values contained within the range.
func (i Iterator[K, V]) Values() ([]V, error) {
	defer i.Close()

	var values []V
	for ; i.iter.Valid(); i.iter.Next() {
		value, err := i.Value()
		if err != nil {
			return nil, err
		}
		values = append(values, value)
	}
	return values, nil
}

// Keys fully consumes the iterator and returns all the decoded keys contained within the range.
func (i Iterator[K, V]) Keys() ([]K, error) {
	defer i.Close()

	var keys []K
	for ; i.iter.Valid(); i.iter.Next() {
		key, err := i.Key()
		if err != nil {
			return nil, err
		}
		keys = append(keys, key)
	}
	return keys, nil
}

// KeyValue returns the current key and value decoded.
func (i Iterator[K, V]) KeyValue() (kv KeyValue[K, V], err error) {
	key, err := i.Key()
	if err != nil {
		return kv, err
	}
	value, err := i.Value()
	if err != nil {
		return kv, err
	}
	kv.Key = key
	kv.Value = value
	return kv, nil
}

// KeyValues fully consumes the iterator and returns the list of key and values within the iterator range.
func (i Iterator[K, V]) KeyValues() ([]KeyValue[K, V], error) {
	defer i.Close()

	var kvs []KeyValue[K, V]
	for ; i.iter.Valid(); i.iter.Next() {
		kv, err := i.KeyValue()
		if err != nil {
			return nil, err
		}
		kvs = append(kvs, kv)
	}

	return kvs, nil
}

func (i Iterator[K, V]) Close() error { return i.iter.Close() }
func (i Iterator[K, V]) Next()        { i.iter.Next() }
func (i Iterator[K, V]) Valid() bool  { return i.iter.Valid() }

// KeyValue represent a Key and Value pair of an iteration.
type KeyValue[K, V any] struct {
	Key   K
	Value V
}

// encodeRangeBound encodes a range bound, modifying the key bytes to adhere to bound semantics.
func encodeRangeBound[T any](prefix []byte, keyCodec codec.KeyCodec[T], bound *RangeKey[T]) ([]byte, error) {
	key, err := EncodeKeyWithPrefix(prefix, keyCodec, bound.key)
	if err != nil {
		return nil, err
	}
	switch bound.kind {
	case rangeKeyExact:
		return key, nil
	case rangeKeyNext:
		return nextBytesKey(key), nil
	case rangeKeyPrefixEnd:
		return nextBytesPrefixKey(key), nil
	default:
		panic("undefined bound kind")
	}
}

// nextBytesKey returns the next byte key after this one.
func nextBytesKey(b []byte) []byte {
	return append(b, 0)
}

// nextBytesPrefixKey returns the []byte that would end a
// range query for all []byte with a certain prefix
// Deals with last byte of prefix being FF without overflowing
func nextBytesPrefixKey(prefix []byte) []byte {
	if len(prefix) == 0 {
		return nil
	}

	end := make([]byte, len(prefix))
	copy(end, prefix)

	for {
		if end[len(end)-1] != byte(255) {
			end[len(end)-1]++
			break
		}

		end = end[:len(end)-1]

		if len(end) == 0 {
			end = nil
			break
		}
	}

	return end
}<|MERGE_RESOLUTION|>--- conflicted
+++ resolved
@@ -7,11 +7,7 @@
 	"fmt"
 
 	"cosmossdk.io/collections/codec"
-<<<<<<< HEAD
-	"cosmossdk.io/core/store"
-=======
 	store "cosmossdk.io/collections/corecompat"
->>>>>>> 4f445ed9
 )
 
 // ErrInvalidIterator is returned when an Iterate call resulted in an invalid iterator.
