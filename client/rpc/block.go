--- conflicted
+++ resolved
@@ -6,11 +6,7 @@
 	"fmt"
 	"time"
 
-<<<<<<< HEAD
-	cmt "github.com/cometbft/cometbft/api/cometbft/types/v1"
-=======
 	cmt "github.com/cometbft/cometbft/proto/tendermint/types"
->>>>>>> 4f445ed9
 	coretypes "github.com/cometbft/cometbft/rpc/core/types"
 
 	"github.com/cosmos/cosmos-sdk/client"
@@ -72,7 +68,7 @@
 	return result, nil
 }
 
-// GetBlockByHeight get block by height
+// get block by height
 func GetBlockByHeight(clientCtx client.Context, height *int64) (*cmt.Block, error) {
 	// get the node
 	node, err := clientCtx.GetNode()
