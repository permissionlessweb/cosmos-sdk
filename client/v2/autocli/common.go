package autocli

import (
<<<<<<< HEAD
	"context"
	"crypto/tls"
	"fmt"
	"strconv"

	"github.com/spf13/cobra"
	"google.golang.org/grpc"
	"google.golang.org/grpc/credentials"
	grpcinsecure "google.golang.org/grpc/credentials/insecure"
=======
	"fmt"
	"strings"

	"github.com/spf13/cobra"
>>>>>>> 4f445ed9
	"google.golang.org/protobuf/reflect/protoreflect"

	autocliv1 "cosmossdk.io/api/cosmos/autocli/v1"
<<<<<<< HEAD
	"cosmossdk.io/client/v2/autocli/config"
	"cosmossdk.io/client/v2/autocli/keyring"
	"cosmossdk.io/client/v2/broadcast/comet"
	clientcontext "cosmossdk.io/client/v2/context"
	"cosmossdk.io/client/v2/internal/flags"
	"cosmossdk.io/client/v2/internal/print"
	"cosmossdk.io/client/v2/internal/util"

	"github.com/cosmos/cosmos-sdk/codec"
=======
	"cosmossdk.io/client/v2/internal/flags"
	"cosmossdk.io/client/v2/internal/util"

	"github.com/cosmos/cosmos-sdk/client"
>>>>>>> 4f445ed9
)

type cmdType int

const (
	queryCmdType cmdType = iota
	msgCmdType
)

func (b *Builder) buildMethodCommandCommon(descriptor protoreflect.MethodDescriptor, options *autocliv1.RpcCommandOptions, exec func(cmd *cobra.Command, input protoreflect.Message) error) (*cobra.Command, error) {
	if options == nil {
		// use the defaults
		options = &autocliv1.RpcCommandOptions{}
	}

	short := options.Short
	if short == "" {
		short = fmt.Sprintf("Execute the %s RPC method", descriptor.Name())
	}

	inputDesc := descriptor.Input()
	inputType := util.ResolveMessageType(b.TypeResolver, inputDesc)

	use := options.Use
	if use == "" {
		use = protoNameToCliName(descriptor.Name())
	}

	cmd := &cobra.Command{
		SilenceUsage: false,
		Use:          use,
		Long:         options.Long,
		Short:        short,
		Example:      options.Example,
		Aliases:      options.Alias,
		SuggestFor:   options.SuggestFor,
		Deprecated:   options.Deprecated,
		Version:      options.Version,
	}

	// we need to use a pointer to the context as the correct context is set in the RunE function
	// however we need to set the flags before the RunE function is called
	ctx := cmd.Context()
	binder, err := b.AddMessageFlags(&ctx, cmd.Flags(), inputType, options)
	if err != nil {
		return nil, err
	}
	cmd.Args = binder.CobraArgs

	cmd.PreRunE = b.preRunE()

	cmd.RunE = func(cmd *cobra.Command, args []string) error {
<<<<<<< HEAD
		ctx, err = b.getContext(cmd)
		if err != nil {
			return err
		}
=======
		ctx = cmd.Context()
>>>>>>> 4f445ed9

		input, err := binder.BuildMessage(args)
		if err != nil {
			return err
		}

		// signer related logic, triggers only when there is a signer defined
		if binder.SignerInfo.FieldName != "" {
			if binder.SignerInfo.IsFlag {
				// the client context uses the from flag to determine the signer.
				// this sets the signer flags to the from flag value if a custom signer flag is set.
				// marks the custom flag as required.
				if binder.SignerInfo.FlagName != flags.FlagFrom {
					if err := cmd.MarkFlagRequired(binder.SignerInfo.FlagName); err != nil {
						return err
					}

					if err := cmd.Flags().Set(flags.FlagFrom, cmd.Flag(binder.SignerInfo.FlagName).Value.String()); err != nil {
						return err
					}
				}
			} else {
				// if the signer is not a flag, it is a positional argument
				// we need to get the correct positional arguments
				if err := cmd.Flags().Set(flags.FlagFrom, args[binder.SignerInfo.PositionalArgIndex]); err != nil {
					return err
				}
			}
		}

		return exec(cmd, input)
	}

	return cmd, nil
}

// enhanceCommandCommon enhances the provided query or msg command with either generated commands based on the provided module
// options or the provided custom commands for each module. If the provided query command already contains a command
// for a module, that command is not over-written by this method. This allows a graceful addition of autocli to
// automatically fill in missing commands.
func (b *Builder) enhanceCommandCommon(
	cmd *cobra.Command,
	cmdType cmdType,
	appOptions AppOptions,
	customCmds map[string]*cobra.Command,
) error {
	moduleOptions := appOptions.ModuleOptions
	if len(moduleOptions) == 0 {
		moduleOptions = make(map[string]*autocliv1.ModuleOptions)
	}
	for name, module := range appOptions.Modules {
		if _, ok := moduleOptions[name]; !ok {
			if module, ok := module.(HasAutoCLIConfig); ok {
				moduleOptions[name] = module.AutoCLIOptions()
			} else {
				moduleOptions[name] = nil
			}
		}
	}

	for moduleName, modOpts := range moduleOptions {
		hasModuleOptions := modOpts != nil

		// if we have an existing command skip adding one here
		if subCmd := findSubCommand(cmd, moduleName); subCmd != nil {
			if hasModuleOptions { // check if we need to enhance the existing command
				if err := enhanceCustomCmd(b, subCmd, cmdType, modOpts); err != nil {
					return err
				}
			}

			continue
		}

		// if we have a custom command use that instead of generating one
		if custom, ok := customCmds[moduleName]; ok {
			// Custom may not be called the same as its module, so we need to have a separate check here
			if subCmd := findSubCommand(cmd, custom.Name()); subCmd != nil {
				if hasModuleOptions { // check if we need to enhance the existing command
					if err := enhanceCustomCmd(b, subCmd, cmdType, modOpts); err != nil {
						return err
					}
				}
				continue
			}
			if hasModuleOptions { // check if we need to enhance the new command
				if err := enhanceCustomCmd(b, custom, cmdType, modOpts); err != nil {
					return err
				}
			}

			cmd.AddCommand(custom)
			continue
		}

		// if we don't have module options, skip adding a command as we don't have anything to add
		if !hasModuleOptions {
			continue
		}

		switch cmdType {
		case queryCmdType:
			if err := enhanceQuery(b, moduleName, cmd, modOpts); err != nil {
				return err
			}
		case msgCmdType:
			if err := enhanceMsg(b, moduleName, cmd, modOpts); err != nil {
				return err
			}
		}
	}

	return nil
}

// enhanceQuery enhances the provided query command with the autocli commands for a module.
func enhanceQuery(builder *Builder, moduleName string, cmd *cobra.Command, modOpts *autocliv1.ModuleOptions) error {
	if queryCmdDesc := modOpts.Query; queryCmdDesc != nil {
		short := queryCmdDesc.Short
		if short == "" {
			short = fmt.Sprintf("Querying commands for the %s module", moduleName)
		}
		subCmd := topLevelCmd(cmd.Context(), moduleName, short)
		if err := builder.AddQueryServiceCommands(subCmd, queryCmdDesc); err != nil {
			return err
		}

		cmd.AddCommand(subCmd)
	}

	return nil
}

// enhanceMsg enhances the provided msg command with the autocli commands for a module.
func enhanceMsg(builder *Builder, moduleName string, cmd *cobra.Command, modOpts *autocliv1.ModuleOptions) error {
	if txCmdDesc := modOpts.Tx; txCmdDesc != nil {
		short := txCmdDesc.Short
		if short == "" {
			short = fmt.Sprintf("Transactions commands for the %s module", moduleName)
		}
		subCmd := topLevelCmd(cmd.Context(), moduleName, short)
		if err := builder.AddMsgServiceCommands(subCmd, txCmdDesc); err != nil {
			return err
		}

		cmd.AddCommand(subCmd)
	}

	return nil
}

// enhanceCustomCmd enhances the provided custom query or msg command autocli commands for a module.
func enhanceCustomCmd(builder *Builder, cmd *cobra.Command, cmdType cmdType, modOpts *autocliv1.ModuleOptions) error {
	switch cmdType {
	case queryCmdType:
		if modOpts.Query != nil && modOpts.Query.EnhanceCustomCommand {
			if err := builder.AddQueryServiceCommands(cmd, modOpts.Query); err != nil {
				return err
			}
		}
	case msgCmdType:
		if modOpts.Tx != nil && modOpts.Tx.EnhanceCustomCommand {
			if err := builder.AddMsgServiceCommands(cmd, modOpts.Tx); err != nil {
				return err
			}
		}
	}

	return nil
}

// outOrStdoutFormat formats the output based on the output flag and writes it to the command's output stream.
func (b *Builder) outOrStdoutFormat(cmd *cobra.Command, out []byte) error {
<<<<<<< HEAD
	p, err := print.NewPrinter(cmd)
	if err != nil {
		return err
	}
	return p.PrintBytes(out)
}

// getContext creates and returns a new context.Context with an autocli.Context value.
// It initializes a printer and, if necessary, a keyring based on command flags.
func (b *Builder) getContext(cmd *cobra.Command) (context.Context, error) {
	// if the command uses the keyring this must be set
	var (
		k   keyring.Keyring
		err error
	)
	if cmd.Flags().Lookup(flags.FlagKeyringDir) != nil && cmd.Flags().Lookup(flags.FlagKeyringBackend) != nil {
		k, err = keyring.NewKeyringFromFlags(cmd.Flags(), b.AddressCodec, cmd.InOrStdin(), b.Cdc)
		if err != nil {
			return nil, err
		}
	} else {
		k = keyring.NoKeyring{}
	}

	clientCtx := clientcontext.Context{
		Flags:                 cmd.Flags(),
		AddressCodec:          b.AddressCodec,
		ValidatorAddressCodec: b.ValidatorAddressCodec,
		ConsensusAddressCodec: b.ConsensusAddressCodec,
		Cdc:                   b.Cdc,
		Keyring:               k,
		EnabledSignModes:      b.EnabledSignModes,
	}

	return clientcontext.SetInContext(cmd.Context(), clientCtx), nil
}

// preRunE returns a function that sets flags from the configuration before running a command.
// It is used as a PreRunE hook for cobra commands to ensure flags are properly initialized
// from the configuration before command execution.
func (b *Builder) preRunE() func(cmd *cobra.Command, args []string) error {
	return func(cmd *cobra.Command, args []string) error {
		err := b.setFlagsFromConfig(cmd)
=======
	clientCtx := client.Context{}
	if v := cmd.Context().Value(client.ClientContextKey); v != nil {
		clientCtx = *(v.(*client.Context))
	}
	flagSet := cmd.Flags()
	if clientCtx.OutputFormat == "" || flagSet.Changed(flags.FlagOutput) {
		output, _ := flagSet.GetString(flags.FlagOutput)
		clientCtx = clientCtx.WithOutputFormat(output)
	}

	var err error
	outputType := clientCtx.OutputFormat
	// if the output type is text, convert the json to yaml
	// if output type is json or nil, default to json
	if outputType == flags.OutputFormatText {
		out, err = yaml.JSONToYAML(out)
>>>>>>> 4f445ed9
		if err != nil {
			return err
		}

		return nil
	}
}

// setFlagsFromConfig sets command flags from the provided configuration.
// It only sets flags that haven't been explicitly changed by the user.
func (b *Builder) setFlagsFromConfig(cmd *cobra.Command) error {
	conf, err := config.CreateClientConfigFromFlags(cmd.Flags())
	if err != nil {
		return err
	}

	flagsToSet := map[string]string{
		flags.FlagChainID:        conf.ChainID,
		flags.FlagKeyringBackend: conf.KeyringBackend,
		flags.FlagFrom:           conf.KeyringDefaultKeyName,
		flags.FlagOutput:         conf.Output,
		flags.FlagNode:           conf.Node,
		flags.FlagBroadcastMode:  conf.BroadcastMode,
		flags.FlagGrpcAddress:    conf.GRPC.Address,
		flags.FlagGrpcInsecure:   strconv.FormatBool(conf.GRPC.Insecure),
	}

	for flagName, value := range flagsToSet {
		if flag := cmd.Flags().Lookup(flagName); flag != nil && !cmd.Flags().Changed(flagName) {
			if err := cmd.Flags().Set(flagName, value); err != nil {
				return err
			}
		}
	}

<<<<<<< HEAD
	return nil
}

// getQueryClientConn returns a function that creates a gRPC client connection based on command flags.
// It handles the creation of secure or insecure connections and falls back to a CometBFT broadcaster
// if no gRPC address is specified.
func getQueryClientConn(cdc codec.Codec) func(cmd *cobra.Command) (grpc.ClientConnInterface, error) {
	return func(cmd *cobra.Command) (grpc.ClientConnInterface, error) {
		var err error
		creds := grpcinsecure.NewCredentials()

		insecure := true
		if cmd.Flags().Lookup(flags.FlagGrpcInsecure) != nil {
			insecure, err = cmd.Flags().GetBool(flags.FlagGrpcInsecure)
			if err != nil {
				return nil, err
			}
		}
		if !insecure {
			creds = credentials.NewTLS(&tls.Config{MinVersion: tls.VersionTLS12})
		}

		var addr string
		if cmd.Flags().Lookup(flags.FlagGrpcAddress) != nil {
			addr, err = cmd.Flags().GetString(flags.FlagGrpcAddress)
			if err != nil {
				return nil, err
			}
		}
		if addr == "" {
			// if grpc-addr has not been set, use the default clientConn
			// TODO: default is comet
			node, err := cmd.Flags().GetString(flags.FlagNode)
			if err != nil {
				return nil, err
			}
			return comet.NewCometBFTBroadcaster(node, comet.BroadcastSync, cdc)
		}

		return grpc.NewClient(addr, []grpc.DialOption{grpc.WithTransportCredentials(creds)}...)
	}
=======
	cmd.Println(strings.TrimSpace(string(out)))
	return nil
>>>>>>> 4f445ed9
}<|MERGE_RESOLUTION|>--- conflicted
+++ resolved
@@ -1,41 +1,18 @@
 package autocli
 
 import (
-<<<<<<< HEAD
-	"context"
-	"crypto/tls"
-	"fmt"
-	"strconv"
-
-	"github.com/spf13/cobra"
-	"google.golang.org/grpc"
-	"google.golang.org/grpc/credentials"
-	grpcinsecure "google.golang.org/grpc/credentials/insecure"
-=======
 	"fmt"
 	"strings"
 
 	"github.com/spf13/cobra"
->>>>>>> 4f445ed9
 	"google.golang.org/protobuf/reflect/protoreflect"
+	"sigs.k8s.io/yaml"
 
 	autocliv1 "cosmossdk.io/api/cosmos/autocli/v1"
-<<<<<<< HEAD
-	"cosmossdk.io/client/v2/autocli/config"
-	"cosmossdk.io/client/v2/autocli/keyring"
-	"cosmossdk.io/client/v2/broadcast/comet"
-	clientcontext "cosmossdk.io/client/v2/context"
-	"cosmossdk.io/client/v2/internal/flags"
-	"cosmossdk.io/client/v2/internal/print"
-	"cosmossdk.io/client/v2/internal/util"
-
-	"github.com/cosmos/cosmos-sdk/codec"
-=======
 	"cosmossdk.io/client/v2/internal/flags"
 	"cosmossdk.io/client/v2/internal/util"
 
 	"github.com/cosmos/cosmos-sdk/client"
->>>>>>> 4f445ed9
 )
 
 type cmdType int
@@ -85,17 +62,8 @@
 	}
 	cmd.Args = binder.CobraArgs
 
-	cmd.PreRunE = b.preRunE()
-
 	cmd.RunE = func(cmd *cobra.Command, args []string) error {
-<<<<<<< HEAD
-		ctx, err = b.getContext(cmd)
-		if err != nil {
-			return err
-		}
-=======
 		ctx = cmd.Context()
->>>>>>> 4f445ed9
 
 		input, err := binder.BuildMessage(args)
 		if err != nil {
@@ -269,51 +237,6 @@
 
 // outOrStdoutFormat formats the output based on the output flag and writes it to the command's output stream.
 func (b *Builder) outOrStdoutFormat(cmd *cobra.Command, out []byte) error {
-<<<<<<< HEAD
-	p, err := print.NewPrinter(cmd)
-	if err != nil {
-		return err
-	}
-	return p.PrintBytes(out)
-}
-
-// getContext creates and returns a new context.Context with an autocli.Context value.
-// It initializes a printer and, if necessary, a keyring based on command flags.
-func (b *Builder) getContext(cmd *cobra.Command) (context.Context, error) {
-	// if the command uses the keyring this must be set
-	var (
-		k   keyring.Keyring
-		err error
-	)
-	if cmd.Flags().Lookup(flags.FlagKeyringDir) != nil && cmd.Flags().Lookup(flags.FlagKeyringBackend) != nil {
-		k, err = keyring.NewKeyringFromFlags(cmd.Flags(), b.AddressCodec, cmd.InOrStdin(), b.Cdc)
-		if err != nil {
-			return nil, err
-		}
-	} else {
-		k = keyring.NoKeyring{}
-	}
-
-	clientCtx := clientcontext.Context{
-		Flags:                 cmd.Flags(),
-		AddressCodec:          b.AddressCodec,
-		ValidatorAddressCodec: b.ValidatorAddressCodec,
-		ConsensusAddressCodec: b.ConsensusAddressCodec,
-		Cdc:                   b.Cdc,
-		Keyring:               k,
-		EnabledSignModes:      b.EnabledSignModes,
-	}
-
-	return clientcontext.SetInContext(cmd.Context(), clientCtx), nil
-}
-
-// preRunE returns a function that sets flags from the configuration before running a command.
-// It is used as a PreRunE hook for cobra commands to ensure flags are properly initialized
-// from the configuration before command execution.
-func (b *Builder) preRunE() func(cmd *cobra.Command, args []string) error {
-	return func(cmd *cobra.Command, args []string) error {
-		err := b.setFlagsFromConfig(cmd)
-=======
 	clientCtx := client.Context{}
 	if v := cmd.Context().Value(client.ClientContextKey); v != nil {
 		clientCtx = *(v.(*client.Context))
@@ -330,86 +253,11 @@
 	// if output type is json or nil, default to json
 	if outputType == flags.OutputFormatText {
 		out, err = yaml.JSONToYAML(out)
->>>>>>> 4f445ed9
 		if err != nil {
 			return err
 		}
-
-		return nil
-	}
-}
-
-// setFlagsFromConfig sets command flags from the provided configuration.
-// It only sets flags that haven't been explicitly changed by the user.
-func (b *Builder) setFlagsFromConfig(cmd *cobra.Command) error {
-	conf, err := config.CreateClientConfigFromFlags(cmd.Flags())
-	if err != nil {
-		return err
-	}
-
-	flagsToSet := map[string]string{
-		flags.FlagChainID:        conf.ChainID,
-		flags.FlagKeyringBackend: conf.KeyringBackend,
-		flags.FlagFrom:           conf.KeyringDefaultKeyName,
-		flags.FlagOutput:         conf.Output,
-		flags.FlagNode:           conf.Node,
-		flags.FlagBroadcastMode:  conf.BroadcastMode,
-		flags.FlagGrpcAddress:    conf.GRPC.Address,
-		flags.FlagGrpcInsecure:   strconv.FormatBool(conf.GRPC.Insecure),
-	}
-
-	for flagName, value := range flagsToSet {
-		if flag := cmd.Flags().Lookup(flagName); flag != nil && !cmd.Flags().Changed(flagName) {
-			if err := cmd.Flags().Set(flagName, value); err != nil {
-				return err
-			}
-		}
-	}
-
-<<<<<<< HEAD
-	return nil
-}
-
-// getQueryClientConn returns a function that creates a gRPC client connection based on command flags.
-// It handles the creation of secure or insecure connections and falls back to a CometBFT broadcaster
-// if no gRPC address is specified.
-func getQueryClientConn(cdc codec.Codec) func(cmd *cobra.Command) (grpc.ClientConnInterface, error) {
-	return func(cmd *cobra.Command) (grpc.ClientConnInterface, error) {
-		var err error
-		creds := grpcinsecure.NewCredentials()
-
-		insecure := true
-		if cmd.Flags().Lookup(flags.FlagGrpcInsecure) != nil {
-			insecure, err = cmd.Flags().GetBool(flags.FlagGrpcInsecure)
-			if err != nil {
-				return nil, err
-			}
-		}
-		if !insecure {
-			creds = credentials.NewTLS(&tls.Config{MinVersion: tls.VersionTLS12})
-		}
-
-		var addr string
-		if cmd.Flags().Lookup(flags.FlagGrpcAddress) != nil {
-			addr, err = cmd.Flags().GetString(flags.FlagGrpcAddress)
-			if err != nil {
-				return nil, err
-			}
-		}
-		if addr == "" {
-			// if grpc-addr has not been set, use the default clientConn
-			// TODO: default is comet
-			node, err := cmd.Flags().GetString(flags.FlagNode)
-			if err != nil {
-				return nil, err
-			}
-			return comet.NewCometBFTBroadcaster(node, comet.BroadcastSync, cdc)
-		}
-
-		return grpc.NewClient(addr, []grpc.DialOption{grpc.WithTransportCredentials(creds)}...)
-	}
-=======
+	}
+
 	cmd.Println(strings.TrimSpace(string(out)))
 	return nil
->>>>>>> 4f445ed9
 }