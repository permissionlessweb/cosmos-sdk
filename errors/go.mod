module cosmossdk.io/errors/v2

<<<<<<< HEAD
// NOTE: this go.mod should have zero dependencies.

go 1.22
=======
go 1.23.0

require (
	github.com/pkg/errors v0.9.1
	github.com/stretchr/testify v1.10.0
	google.golang.org/grpc v1.71.0
)

require (
	github.com/davecgh/go-spew v1.1.1 // indirect
	github.com/kr/pretty v0.3.1 // indirect
	github.com/pmezard/go-difflib v1.0.0 // indirect
	github.com/rogpeppe/go-internal v1.14.1 // indirect
	golang.org/x/sys v0.31.0 // indirect
	google.golang.org/genproto/googleapis/rpc v0.0.0-20250303144028-a0af3efb3deb // indirect
	google.golang.org/protobuf v1.36.6 // indirect
	gopkg.in/check.v1 v1.0.0-20201130134442-10cb98267c6c // indirect
	gopkg.in/yaml.v3 v3.0.1 // indirect
)
>>>>>>> 4f445ed9
<|MERGE_RESOLUTION|>--- conflicted
+++ resolved
@@ -1,10 +1,5 @@
-module cosmossdk.io/errors/v2
+module cosmossdk.io/errors
 
-<<<<<<< HEAD
-// NOTE: this go.mod should have zero dependencies.
-
-go 1.22
-=======
 go 1.23.0
 
 require (
@@ -23,5 +18,4 @@
 	google.golang.org/protobuf v1.36.6 // indirect
 	gopkg.in/check.v1 v1.0.0-20201130134442-10cb98267c6c // indirect
 	gopkg.in/yaml.v3 v3.0.1 // indirect
-)
->>>>>>> 4f445ed9
+)