--- conflicted
+++ resolved
@@ -1,20 +1,116 @@
 package errors
 
 import (
+	stdlib "errors"
+	"fmt"
 	"testing"
+
+	"github.com/pkg/errors"
+	"github.com/stretchr/testify/suite"
+	"google.golang.org/grpc/codes"
+	grpcstatus "google.golang.org/grpc/status"
 )
 
-func TestABCIError(t *testing.T) {
-	if err := ABCIError(testCodespace, 2, "custom"); err.Error() != "custom: tx parse error" {
-		t.Errorf("expected error message: custom: tx parse error, got: %v", err.Error())
-	}
-	if err := ABCIError("unknown", 1, "custom"); err.Error() != "custom: unknown" {
-		t.Errorf("expected error message: custom: unknown, got: %v", err.Error())
-	}
-}
-
-<<<<<<< HEAD
-=======
+type errorsTestSuite struct {
+	suite.Suite
+}
+
+func TestErrorsTestSuite(t *testing.T) {
+	suite.Run(t, new(errorsTestSuite))
+}
+
+func (s *errorsTestSuite) SetupSuite() {
+	s.T().Parallel()
+}
+
+func (s *errorsTestSuite) TestCause() {
+	std := stdlib.New("this is a stdlib error")
+
+	cases := map[string]struct {
+		err  error
+		root error
+	}{
+		"Errors are self-causing": {
+			err:  ErrUnauthorized,
+			root: ErrUnauthorized,
+		},
+		"Wrap reveals root cause": {
+			err:  Wrap(ErrUnauthorized, "foo"),
+			root: ErrUnauthorized,
+		},
+		"Cause works for stderr as root": {
+			err:  Wrap(std, "Some helpful text"),
+			root: std,
+		},
+	}
+
+	for testName, tc := range cases {
+		s.Require().Equal(tc.root, errors.Cause(tc.err), testName)
+	}
+}
+
+func (s *errorsTestSuite) TestErrorIs() {
+	cases := map[string]struct {
+		a      *Error
+		b      error
+		wantIs bool
+	}{
+		"instance of the same error": {
+			a:      ErrUnauthorized,
+			b:      ErrUnauthorized,
+			wantIs: true,
+		},
+		"two different coded errors": {
+			a:      ErrUnauthorized,
+			b:      ErrOutOfGas,
+			wantIs: false,
+		},
+		"successful comparison to a wrapped error": {
+			a:      ErrUnauthorized,
+			b:      Wrap(ErrUnauthorized, "gone"),
+			wantIs: true,
+		},
+		"unsuccessful comparison to a wrapped error": {
+			a:      ErrUnauthorized,
+			b:      Wrap(ErrInsufficientFee, "too big"),
+			wantIs: false,
+		},
+		"not equal to stdlib error": {
+			a:      ErrUnauthorized,
+			b:      fmt.Errorf("stdlib error"),
+			wantIs: false,
+		},
+		"not equal to a wrapped stdlib error": {
+			a:      ErrUnauthorized,
+			b:      Wrap(fmt.Errorf("stdlib error"), "wrapped"),
+			wantIs: false,
+		},
+		"nil is nil": {
+			a:      nil,
+			b:      nil,
+			wantIs: true,
+		},
+		"nil is any error nil": {
+			a:      nil,
+			b:      (*customError)(nil),
+			wantIs: true,
+		},
+		"nil is not not-nil": {
+			a:      nil,
+			b:      ErrUnauthorized,
+			wantIs: false,
+		},
+		"not-nil is not nil": {
+			a:      ErrUnauthorized,
+			b:      nil,
+			wantIs: false,
+		},
+	}
+	for testName, tc := range cases {
+		s.Require().Equal(tc.wantIs, tc.a.Is(tc.b), testName)
+	}
+}
+
 func (s *errorsTestSuite) TestIsOf() {
 	require := s.Require()
 
@@ -130,7 +226,6 @@
 	s.Require().Equal("codespace testtesttest code 38: not found: test", status.Message())
 }
 
->>>>>>> 4f445ed9
 const testCodespace = "testtesttest"
 
 var (
@@ -159,5 +254,8 @@
 	ErrUnknownExtensionOptions = Register(testCodespace, 31, "unknown extension options")
 	ErrPackAny                 = Register(testCodespace, 33, "failed packing protobuf message to Any")
 	ErrLogic                   = Register(testCodespace, 35, "internal logic error")
+	ErrConflict                = RegisterWithGRPCCode(testCodespace, 36, codes.FailedPrecondition, "conflict")
+	ErrNotSupported            = RegisterWithGRPCCode(testCodespace, 37, codes.Unimplemented, "feature not supported")
+	ErrNotFound                = RegisterWithGRPCCode(testCodespace, 38, codes.NotFound, "not found")
 	ErrIO                      = Register(testCodespace, 39, "Internal IO error")
 )