--- conflicted
+++ resolved
@@ -3,37 +3,26 @@
 import (
 	"fmt"
 	"os"
-	"slices"
 
 	"github.com/cosmos/gogoproto/proto"
 	"google.golang.org/protobuf/reflect/protodesc"
 	"google.golang.org/protobuf/reflect/protoregistry"
 
 	runtimev1alpha1 "cosmossdk.io/api/cosmos/app/runtime/v1alpha1"
-<<<<<<< HEAD
-	autocliv1 "cosmossdk.io/api/cosmos/autocli/v1"
-	reflectionv1 "cosmossdk.io/api/cosmos/reflection/v1"
-=======
 	appv1alpha1 "cosmossdk.io/api/cosmos/app/v1alpha1"
 	authmodulev1 "cosmossdk.io/api/cosmos/auth/module/v1"
 	stakingmodulev1 "cosmossdk.io/api/cosmos/staking/module/v1"
 	"cosmossdk.io/core/address"
->>>>>>> 4f445ed9
 	"cosmossdk.io/core/appmodule"
 	"cosmossdk.io/core/comet"
-	"cosmossdk.io/core/registry"
-	"cosmossdk.io/core/server"
+	"cosmossdk.io/core/event"
+	"cosmossdk.io/core/genesis"
+	"cosmossdk.io/core/header"
 	"cosmossdk.io/core/store"
 	"cosmossdk.io/depinject"
-<<<<<<< HEAD
-	"cosmossdk.io/depinject/appconfig"
-	"cosmossdk.io/log"
-	storetypes "cosmossdk.io/store/types"
-=======
 	"cosmossdk.io/log"
 	storetypes "cosmossdk.io/store/types"
 	"cosmossdk.io/x/tx/signing"
->>>>>>> 4f445ed9
 
 	"github.com/cosmos/cosmos-sdk/baseapp"
 	"github.com/cosmos/cosmos-sdk/codec"
@@ -42,50 +31,21 @@
 	"github.com/cosmos/cosmos-sdk/std"
 	"github.com/cosmos/cosmos-sdk/types/module"
 	"github.com/cosmos/cosmos-sdk/types/msgservice"
-	"github.com/cosmos/cosmos-sdk/x/genutil"
 )
 
-// appModule defines runtime as an AppModule
 type appModule struct {
 	app *App
 }
 
-func (m appModule) IsOnePerModuleType() {}
-func (m appModule) IsAppModule()        {}
-
-func (m appModule) RegisterServices(configurator module.Configurator) { //nolint:staticcheck // SA1019: Configurator is deprecated but still used in runtime v1.
+func (m appModule) RegisterServices(configurator module.Configurator) {
 	err := m.app.registerRuntimeServices(configurator)
 	if err != nil {
 		panic(err)
 	}
 }
 
-func (m appModule) AutoCLIOptions() *autocliv1.ModuleOptions {
-	return &autocliv1.ModuleOptions{
-		Query: &autocliv1.ServiceCommandDescriptor{
-			SubCommands: map[string]*autocliv1.ServiceCommandDescriptor{
-				"autocli": {
-					Service: autocliv1.Query_ServiceDesc.ServiceName,
-					RpcCommandOptions: []*autocliv1.RpcCommandOptions{
-						{
-							RpcMethod: "AppOptions",
-							Short:     "Query the custom autocli options",
-						},
-					},
-				},
-				"reflection": {
-					Service: reflectionv1.ReflectionService_ServiceDesc.ServiceName,
-					RpcCommandOptions: []*autocliv1.RpcCommandOptions{
-						{
-							RpcMethod: "FileDescriptors",
-							Short:     "Query the app's protobuf file descriptors",
-						},
-					},
-				},
-			},
-		},
-	}
-}
+func (m appModule) IsOnePerModuleType() {}
+func (m appModule) IsAppModule()        {}
 
 var (
 	_ appmodule.AppModule = appModule{}
@@ -100,50 +60,37 @@
 func (b BaseAppOption) IsManyPerContainerType() {}
 
 func init() {
-	appconfig.RegisterModule(&runtimev1alpha1.Module{},
-		appconfig.Provide(
+	appmodule.Register(&runtimev1alpha1.Module{},
+		appmodule.Provide(
 			ProvideApp,
-			// to decouple runtime from sdk/codec ProvideInterfaceReistry can be registered from the app
-			// i.e. in the call to depinject.Inject(...)
-			codec.ProvideInterfaceRegistry,
-			codec.ProvideLegacyAmino,
-			codec.ProvideProtoCodec,
-			codec.ProvideAddressCodec,
+			ProvideInterfaceRegistry,
 			ProvideKVStoreKey,
-			ProvideKVStoreFactory,
 			ProvideTransientStoreKey,
 			ProvideMemoryStoreKey,
 			ProvideGenesisTxHandler,
-			ProvideEnvironment,
+			ProvideKVStoreService,
+			ProvideMemoryStoreService,
 			ProvideTransientStoreService,
-<<<<<<< HEAD
-			ProvideModuleManager,
-			ProvideCometService,
-			ProvideModuleConfigMaps,
-			ProvideModuleScopedConfigMap,
-=======
 			ProvideEventService,
 			ProvideHeaderInfoService,
 			ProvideCometInfoService,
 			ProvideBasicManager,
 			ProvideAddressCodec,
->>>>>>> 4f445ed9
 		),
-		appconfig.Invoke(SetupAppBuilder),
+		appmodule.Invoke(SetupAppBuilder),
 	)
 }
 
-func ProvideApp(
-	interfaceRegistry codectypes.InterfaceRegistry,
-	amino registry.AminoRegistrar,
-	protoCodec *codec.ProtoCodec,
-) (
+func ProvideApp(interfaceRegistry codectypes.InterfaceRegistry) (
+	codec.Codec,
+	*codec.LegacyAmino,
 	*AppBuilder,
 	*baseapp.MsgServiceRouter,
 	*baseapp.GRPCQueryRouter,
 	appmodule.AppModule,
 	protodesc.Resolver,
 	protoregistry.MessageTypeResolver,
+	error,
 ) {
 	protoFiles := proto.HybridResolver
 	protoTypes := protoregistry.GlobalTypes
@@ -155,41 +102,31 @@
 		_, _ = fmt.Fprintln(os.Stderr, err.Error())
 	}
 
+	amino := codec.NewLegacyAmino()
+
 	std.RegisterInterfaces(interfaceRegistry)
 	std.RegisterLegacyAminoCodec(amino)
 
+	cdc := codec.NewProtoCodec(interfaceRegistry)
 	msgServiceRouter := baseapp.NewMsgServiceRouter()
 	grpcQueryRouter := baseapp.NewGRPCQueryRouter()
 	app := &App{
 		storeKeys:         nil,
 		interfaceRegistry: interfaceRegistry,
-		cdc:               protoCodec,
+		cdc:               cdc,
 		amino:             amino,
+		basicManager:      module.BasicManager{},
 		msgServiceRouter:  msgServiceRouter,
 		grpcQueryRouter:   grpcQueryRouter,
 	}
-	appBuilder := &AppBuilder{app: app}
-
-<<<<<<< HEAD
-	return appBuilder, msgServiceRouter, grpcQueryRouter, appModule{app}, protoFiles, protoTypes
-=======
+	appBuilder := &AppBuilder{app}
+
 	return cdc, amino, appBuilder, msgServiceRouter, grpcQueryRouter, appModule{app}, protoFiles, protoTypes, nil
->>>>>>> 4f445ed9
 }
 
 type AppInputs struct {
 	depinject.In
 
-<<<<<<< HEAD
-	Logger            log.Logger
-	Config            *runtimev1alpha1.Module
-	AppBuilder        *AppBuilder
-	ModuleManager     *module.Manager
-	BaseAppOptions    []BaseAppOption
-	InterfaceRegistry codectypes.InterfaceRegistry
-	LegacyAmino       registry.AminoRegistrar
-	AppOptions        server.DynamicConfig `optional:"true"` // can be nil in client wiring
-=======
 	AppConfig          *appv1alpha1.Config `optional:"true"`
 	Config             *runtimev1alpha1.Module
 	AppBuilder         *AppBuilder
@@ -199,25 +136,31 @@
 	InterfaceRegistry  codectypes.InterfaceRegistry
 	LegacyAmino        *codec.LegacyAmino
 	Logger             log.Logger
->>>>>>> 4f445ed9
 }
 
 func SetupAppBuilder(inputs AppInputs) {
 	app := inputs.AppBuilder.app
 	app.baseAppOptions = inputs.BaseAppOptions
 	app.config = inputs.Config
+	app.appConfig = inputs.AppConfig
 	app.logger = inputs.Logger
-	app.ModuleManager = inputs.ModuleManager
-	app.ModuleManager.RegisterInterfaces(inputs.InterfaceRegistry)
-	app.ModuleManager.RegisterLegacyAminoCodec(inputs.LegacyAmino)
-
-	if inputs.AppOptions != nil {
-		inputs.AppBuilder.appOptions = inputs.AppOptions
-	}
-}
-
-<<<<<<< HEAD
-=======
+	app.ModuleManager = module.NewManagerFromMap(inputs.Modules)
+
+	for name, mod := range inputs.Modules {
+		if customBasicMod, ok := inputs.CustomModuleBasics[name]; ok {
+			app.basicManager[name] = customBasicMod
+			customBasicMod.RegisterInterfaces(inputs.InterfaceRegistry)
+			customBasicMod.RegisterLegacyAminoCodec(inputs.LegacyAmino)
+			continue
+		}
+
+		coreAppModuleBasic := module.CoreAppModuleBasicAdaptor(name, mod)
+		app.basicManager[name] = coreAppModuleBasic
+		coreAppModuleBasic.RegisterInterfaces(inputs.InterfaceRegistry)
+		coreAppModuleBasic.RegisterLegacyAminoCodec(inputs.LegacyAmino)
+	}
+}
+
 func ProvideInterfaceRegistry(addressCodec address.Codec, validatorAddressCodec ValidatorAddressCodec, customGetSigners []signing.CustomGetSigner) (codectypes.InterfaceRegistry, error) {
 	signingOptions := signing.Options{
 		AddressCodec:          addressCodec,
@@ -242,7 +185,6 @@
 	return interfaceRegistry, nil
 }
 
->>>>>>> 4f445ed9
 func registerStoreKey(wrapper *AppBuilder, key storetypes.StoreKey) {
 	wrapper.app.storeKeys = append(wrapper.app.storeKeys, key)
 }
@@ -256,15 +198,7 @@
 	return nil
 }
 
-func ProvideKVStoreKey(
-	config *runtimev1alpha1.Module,
-	key depinject.ModuleKey,
-	app *AppBuilder,
-) *storetypes.KVStoreKey {
-	if slices.Contains(config.SkipStoreKeys, key.Name()) {
-		return nil
-	}
-
+func ProvideKVStoreKey(config *runtimev1alpha1.Module, key depinject.ModuleKey, app *AppBuilder) *storetypes.KVStoreKey {
 	override := storeKeyOverride(config, key.Name())
 
 	var storeKeyName string
@@ -279,98 +213,49 @@
 	return storeKey
 }
 
-func ProvideTransientStoreKey(
-	config *runtimev1alpha1.Module,
-	key depinject.ModuleKey,
-	app *AppBuilder,
-) *storetypes.TransientStoreKey {
-	if slices.Contains(config.SkipStoreKeys, key.Name()) {
-		return nil
-	}
-
+func ProvideTransientStoreKey(key depinject.ModuleKey, app *AppBuilder) *storetypes.TransientStoreKey {
 	storeKey := storetypes.NewTransientStoreKey(fmt.Sprintf("transient:%s", key.Name()))
 	registerStoreKey(app, storeKey)
 	return storeKey
 }
 
-func ProvideMemoryStoreKey(
-	config *runtimev1alpha1.Module,
-	key depinject.ModuleKey,
-	app *AppBuilder,
-) *storetypes.MemoryStoreKey {
-	if slices.Contains(config.SkipStoreKeys, key.Name()) {
-		return nil
-	}
-
+func ProvideMemoryStoreKey(key depinject.ModuleKey, app *AppBuilder) *storetypes.MemoryStoreKey {
 	storeKey := storetypes.NewMemoryStoreKey(fmt.Sprintf("memory:%s", key.Name()))
 	registerStoreKey(app, storeKey)
 	return storeKey
 }
 
-func ProvideModuleManager(modules map[string]appmodule.AppModule) *module.Manager {
-	return module.NewManagerFromMap(modules)
-}
-
-func ProvideGenesisTxHandler(appBuilder *AppBuilder) genutil.TxHandler {
+func ProvideGenesisTxHandler(appBuilder *AppBuilder) genesis.TxHandler {
 	return appBuilder.app
 }
 
-func ProvideEnvironment(
-	logger log.Logger,
-	config *runtimev1alpha1.Module,
-	key depinject.ModuleKey,
-	app *AppBuilder,
-	msgServiceRouter *baseapp.MsgServiceRouter,
-	queryServiceRouter *baseapp.GRPCQueryRouter,
-) (store.KVStoreService, store.MemoryStoreService, appmodule.Environment) {
-	var (
-		kvService    store.KVStoreService     = failingStoreService{}
-		memKvService store.MemoryStoreService = failingStoreService{}
-	)
-
-	// skips modules that have no store
-	if !slices.Contains(config.SkipStoreKeys, key.Name()) {
-		storeKey := ProvideKVStoreKey(config, key, app)
-		kvService = kvStoreService{key: storeKey}
-
-		memStoreKey := ProvideMemoryStoreKey(config, key, app)
-		memKvService = memStoreService{key: memStoreKey}
-	}
-
-	return kvService, memKvService, NewEnvironment(
-		kvService,
-		logger.With(log.ModuleKey, fmt.Sprintf("x/%s", key.Name())),
-		EnvWithMsgRouterService(msgServiceRouter),
-		EnvWithQueryRouterService(queryServiceRouter),
-		EnvWithMemStoreService(memKvService),
-	)
-}
-
-func ProvideTransientStoreService(
-	config *runtimev1alpha1.Module,
-	key depinject.ModuleKey,
-	app *AppBuilder,
-) store.TransientStoreService {
-	storeKey := ProvideTransientStoreKey(config, key, app)
-	if storeKey == nil {
-		return failingStoreService{}
-	}
-
+func ProvideKVStoreService(config *runtimev1alpha1.Module, key depinject.ModuleKey, app *AppBuilder) store.KVStoreService {
+	storeKey := ProvideKVStoreKey(config, key, app)
+	return kvStoreService{key: storeKey}
+}
+
+func ProvideMemoryStoreService(key depinject.ModuleKey, app *AppBuilder) store.MemoryStoreService {
+	storeKey := ProvideMemoryStoreKey(key, app)
+	return memStoreService{key: storeKey}
+}
+
+func ProvideTransientStoreService(key depinject.ModuleKey, app *AppBuilder) store.TransientStoreService {
+	storeKey := ProvideTransientStoreKey(key, app)
 	return transientStoreService{key: storeKey}
 }
 
-func ProvideCometService() comet.Service {
-	return NewContextAwareCometInfoService()
-}
-
-<<<<<<< HEAD
-func ProvideKVStoreFactory(app *AppBuilder) store.KVStoreServiceFactory {
-	return func(key []byte) store.KVStoreService {
-		sk := storetypes.NewKVStoreKey(string(key))
-		registerStoreKey(app, sk)
-		return kvStoreService{key: sk}
-	}
-=======
+func ProvideEventService() event.Service {
+	return EventService{}
+}
+
+func ProvideCometInfoService() comet.BlockInfoService {
+	return cometInfoService{}
+}
+
+func ProvideHeaderInfoService(app *AppBuilder) header.Service {
+	return headerInfoService{}
+}
+
 func ProvideBasicManager(app *AppBuilder) module.BasicManager {
 	return app.app.basicManager
 }
@@ -420,5 +305,4 @@
 	return addresscodec.NewBech32Codec(in.AuthConfig.Bech32Prefix),
 		addresscodec.NewBech32Codec(in.StakingConfig.Bech32PrefixValidator),
 		addresscodec.NewBech32Codec(in.StakingConfig.Bech32PrefixConsensus)
->>>>>>> 4f445ed9
 }